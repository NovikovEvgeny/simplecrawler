--- conflicted
+++ resolved
@@ -279,47 +279,8 @@
         return crawler;
     }
 
-<<<<<<< HEAD
     crawler.running = true;
 
-    // only if we haven't already got stuff in our queue...
-    crawler.queue.getLength(function(err, length) {
-        if (err) {
-            throw err;
-        }
-
-        if (!length) {
-            var initialUrl = uri({
-                protocol: crawler.initialProtocol,
-                hostname: crawler.host,
-                port: crawler.initialPort,
-                path: crawler.initialPath
-            }).href();
-
-            var queueItem = crawler.processURL(initialUrl);
-            queueItem.referrer = undefined;
-            queueItem.depth = QUEUE_ITEM_INITIAL_DEPTH;
-
-            crawler.queue.add(queueItem, false, function(error) {
-                if (error) {
-                    throw error;
-                }
-
-                process.nextTick(function() {
-                    crawler.crawlIntervalID = setInterval(function() {
-                        crawler.crawl(crawler);
-                    }, crawler.interval);
-
-                    // Now kick off the initial crawl
-                    crawler.crawl();
-                });
-
-                crawler.emit("crawlstart");
-            });
-        }
-    });
-
-=======
     var queueItem = crawler.processURL(crawler.initialURL);
     queueItem.referrer = undefined;
     queueItem.depth = QUEUE_ITEM_INITIAL_DEPTH;
@@ -328,19 +289,17 @@
         if (error) {
             throw error;
         }
+
+        process.nextTick(function() {
+            crawler.crawlIntervalID = setInterval(crawler.crawl.bind(crawler),
+                crawler.interval);
+
+            crawler.crawl();
+        });
+
+        crawler.emit("crawlstart");
     });
 
-    process.nextTick(function() {
-        crawler.crawlIntervalID = setInterval(crawler.crawl.bind(crawler),
-            crawler.interval);
-
-        crawler.crawl();
-    });
-
-    crawler.running = true;
-    crawler.emit("crawlstart");
-
->>>>>>> 26b7c67b
     return crawler;
 };
 
@@ -1146,21 +1105,11 @@
 
         clientRequest.on("error", function(errorData) {
 
-<<<<<<< HEAD
             // This event will be thrown if we manually aborted the request,
             // but we don't want to do anything in that case.
             if (clientRequest._crawlerHandled) {
                 return;
             }
-=======
-        queueItem.fetched = true;
-        queueItem.status = "timeout";
-
-        crawler.emit("fetchtimeout", queueItem, crawler.timeout);
-        clientRequest._crawlerHandled = true;
-        clientRequest.abort();
-    });
->>>>>>> 26b7c67b
 
             if (crawler.running && !queueItem.fetched) {
                 // Remove this request from the open request map
@@ -1276,21 +1225,8 @@
         // Emit header receive event
         crawler.emit("fetchheaders", queueItem, response);
 
-<<<<<<< HEAD
         // We already know that the response will be too big
         if (responseLength > crawler.maxResourceSize) {
-=======
-    function emitFetchComplete(responseBody, decompressedBuffer) {
-        queueItem.fetched = true;
-        queueItem.status = "downloaded";
-
-        // Remove this request from the open request map
-        crawler._openRequests.splice(
-            crawler._openRequests.indexOf(response.req), 1);
-
-        responseBody = crawler.decodeResponses ? crawler.decodeBuffer(responseBody, stateData.contentType) : responseBody;
-        crawler.emit("fetchcomplete", queueItem, responseBody, response);
->>>>>>> 26b7c67b
 
             crawler.queue.update(queueItem.url, {
                 fetched: true
@@ -1307,7 +1243,7 @@
                 crawler.emit("fetchdataerror", queueItem, response);
             });
 
-                // We should just go ahead and get the data
+        // We should just go ahead and get the data
         } else if (response.statusCode >= 200 && response.statusCode < 300) {
 
             crawler.queue.update(queueItem.url, {
@@ -1317,7 +1253,6 @@
                     return crawler.emit("queueerror", error, queueItem);
                 }
 
-<<<<<<< HEAD
                 // Create a buffer with our response length
                 responseBuffer = new Buffer(responseLength);
 
@@ -1326,14 +1261,6 @@
                     response.on("data", receiveData);
                     response.on("end", processReceivedData);
                 } else {
-=======
-        // Save state information
-        stateData.downloadTime      = timeDataReceived - timeHeadersReceived;
-        stateData.requestTime       = timeDataReceived - timeCommenced;
-        stateData.actualDataSize    = responseBuffer.length;
-        stateData.sentIncorrectSize = responseBuffer.length !== responseLength;
->>>>>>> 26b7c67b
-
                     crawler.queue.update(queueItem.url, {
                         fetched: true
                     }, function() {
@@ -1361,22 +1288,10 @@
                 // we don't send any data.
                 crawler.emit("notmodified", queueItem, response);
             }
-<<<<<<< HEAD
 
             crawler._isFirstRequest = false;
-=======
-        } else {
-            queueItem.fetched = true;
-            queueItem.status = "downloaded";
-
-            // Remove this request from the open request map
-            crawler._openRequests.splice(
-                crawler._openRequests.indexOf(response.req), 1);
-        }
-    }
->>>>>>> 26b7c67b
-
-            // If we should queue a redirect
+
+        // If we should queue a redirect
         } else if (response.statusCode >= 300 && response.statusCode < 400 && response.headers.location) {
 
             crawler.queue.update(queueItem.url, {
@@ -1406,7 +1321,7 @@
                     crawler._openRequests.indexOf(response.req), 1);
             });
 
-            // Ignore this request, but record that we had a 404
+        // Ignore this request, but record that we had a 404
         } else if (response.statusCode === 404 || response.statusCode === 410) {
 
             crawler.queue.update(queueItem.url, {
@@ -1424,7 +1339,7 @@
                 crawler._isFirstRequest = false;
             });
 
-            // And oh dear. Handle this one as well. (other 400s, 500s, etc)
+        // And oh dear. Handle this one as well. (other 400s, 500s, etc)
         } else {
 
             crawler.queue.update(queueItem.url, {
@@ -1446,17 +1361,30 @@
 
 
         function emitFetchComplete(responseBody, decompressedBuffer) {
-            if (crawler.decodeResponses) {
-                responseBody = crawler.decodeBuffer(responseBody, queueItem.stateData.contentType);
-            }
-
-            crawler.emit("fetchcomplete", queueItem, responseBody, response);
-
-            // We only process the item if it's of a valid mimetype
-            // and only if the crawler is set to discover its own resources
-            if (crawler.mimeTypeSupported(contentType) && crawler.discoverResources) {
-                crawler.queueLinkedItems(decompressedBuffer || responseBody, queueItem);
-            }
+            crawler.queue.update(queueItem.url, {
+                fetched: true,
+                status: "downloaded"
+            }, function(error, queueItem) {
+                // Remove this request from the open request map
+                crawler._openRequests.splice(
+                    crawler._openRequests.indexOf(response.req), 1);
+
+                if (error) {
+                    return crawler.emit("queueerror", error, queueItem);
+                }
+
+                if (crawler.decodeResponses) {
+                    responseBody = crawler.decodeBuffer(responseBody, queueItem.stateData.contentType);
+                }
+
+                crawler.emit("fetchcomplete", queueItem, responseBody, response);
+
+                // We only process the item if it's of a valid mimetype
+                // and only if the crawler is set to discover its own resources
+                if (crawler.mimeTypeSupported(contentType) && crawler.discoverResources) {
+                    crawler.queueLinkedItems(decompressedBuffer || responseBody, queueItem);
+                }
+            });
         }
 
         // Function for dealing with 200 responses
@@ -1470,8 +1398,6 @@
             timeDataReceived = Date.now();
 
             crawler.queue.update(queueItem.url, {
-                fetched: true,
-                status: "downloaded",
                 stateData: {
                     downloadTime: timeDataReceived - timeHeadersReceived,
                     requestTime: timeDataReceived - timeCommenced,
@@ -1484,7 +1410,7 @@
                     crawler._openRequests.splice(
                         crawler._openRequests.indexOf(response.req), 1);
 
-                    throw error;
+                    return crawler.emit("queueerror", error, queueItem);
                 }
 
                 // First, save item to cache (if we're using a cache!)
@@ -1510,13 +1436,21 @@
                     } else {
                         emitFetchComplete(responseBuffer);
                     }
-                }
-
-                // Remove this request from the open request map
-                crawler._openRequests.splice(
-                    crawler._openRequests.indexOf(response.req), 1);
+                } else {
+                    crawler.queue.update(queueItem.url, {
+                        fetched: true,
+                        status: "downloaded"
+                    }, function(error, queueItem) {
+                        // Remove this request from the open request map
+                        crawler._openRequests.splice(
+                            crawler._openRequests.indexOf(response.req), 1);
+
+                        if (error) {
+                            return crawler.emit("queueerror", error, queueItem);
+                        }
+                    });
+                }
             });
-
         }
 
         function receiveData(chunk) {
