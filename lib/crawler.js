/*
 * Simplecrawler
 * https://github.com/cgiffard/node-simplecrawler
 *
 * Copyright (c) 2011-2015, Christopher Giffard
 *
 */

// Queue Dependency
var FetchQueue      = require("./queue.js"),
    CookieJar       = require("./cookies.js"),
    MetaInfo        = require("../package.json");

var http            = require("http"),
    https           = require("https"),
    EventEmitter    = require("events").EventEmitter,
    uri             = require("urijs"),
    zlib            = require("zlib"),
    util            = require("util"),
    iconv           = require("iconv-lite"),
    robotsTxtParser = require("robots-parser");

var QUEUE_ITEM_INITIAL_DEPTH = 1;

/*
    Public: Constructor for the crawler.

    host                -   Initial hostname/domain to begin crawling from. By
                            default, the crawl will be locked to this hostname.
    initialPath         -   Initial path to begin crawling from.
    initialPort         -   Port to begin crawling from.
    interval            -   Request interval for the crawler. Defaults to 250ms.

    Examples

        var crawler = new Crawler("example.com","/",80,500);

        var crawler = new Crawler("example.com");

    Returns the crawler object which has now been constructed.

*/
var Crawler = function(host, initialPath, initialPort, interval) {
    var crawler = this;

    // Data integrity checks
    if (initialPort && isNaN(initialPort)) {
        throw new Error("Port must be a number!");
    }

    // SETTINGS TO STUFF WITH
    // (not here! Do it when you create a `new Crawler()`)

    // Domain to crawl
    crawler.host            = host || "";

    // Gotta start crawling *somewhere*
    crawler.initialPath     = initialPath || "/";
    crawler.initialPort     = initialPort || 80;
    crawler.initialProtocol = "http";

    // Internal 'tick' interval for spawning new requests
    // (as long as concurrency is under cap)
    // One request will be spooled per tick, up to the concurrency threshold.
    crawler.interval        = interval || 250;

    // Maximum request concurrency. Be sensible. Five ties in with node's
    // default maxSockets value.
    crawler.maxConcurrency  = 5;

    // Maximum time we'll wait for headers
    crawler.timeout         = 5 * 60 * 1000;

    // Maximum time we'll wait for async listeners.
    crawler.listenerTTL     = 10 * 1000;

    // User Agent
    crawler.userAgent =
            "Node/" + MetaInfo.name + " " + MetaInfo.version +
            " (" + MetaInfo.repository.url + ")";

    // Queue for requests - FetchQueue gives us stats and other sugar
    // (but it's basically just an array)
    crawler.queue           = new FetchQueue();

<<<<<<< HEAD
    // Do we exclude certain URL's based on rules found in robots.txt?
    crawler.respectRobotsTxt = true;
=======
    // Should we update crawler.host if the first response is a redirect to another domain.
    crawler.allowInitialDomainChange = false;
>>>>>>> 0d706e80

    // Decode HTTP responses based on their Content-Type header or any
    // inline charset definition
    crawler.decodeResponses = false;

    // Do we filter by domain?
    // Unless you want to be crawling the entire internet, I would
    // recommend leaving this on!
    crawler.filterByDomain  = true;

    // Do we scan subdomains?
    crawler.scanSubdomains  = false;

    // Treat WWW subdomain the same as the main domain (and don't count
    // it as a separate subdomain)
    crawler.ignoreWWWDomain = true;

    // Or go even further and strip WWW subdomain from domains altogether!
    crawler.stripWWWDomain  = false;

    // Internal cachestore
    crawler.cache           = null;

    // Use an HTTP Proxy?
    crawler.useProxy        = false;
    crawler.proxyHostname   = "127.0.0.1";
    crawler.proxyPort       = 8123;
    crawler.proxyUser       = null;
    crawler.proxyPass       = null;

    // Support for HTTP basic auth
    crawler.needsAuth       = false;
    crawler.authUser        = "";
    crawler.authPass        = "";

    // Support for retaining cookies for parse duration
    crawler.acceptCookies   = true;
    crawler.cookies         = new CookieJar();

    // Support for custom headers...
    crawler.customHeaders   = {};

    // Domain Whitelist
    // We allow domains to be whitelisted, so cross-domain requests can be made.
    crawler.domainWhitelist = [];

    // Keep track of what hosts (hostname and port - if port is non-standard)
    // we've fetched from
    crawler.touchedHosts = [];

    // Supported Protocols
    crawler.allowedProtocols = [
        /^http(s)?$/i,                  // HTTP & HTTPS
        /^(rss|atom|feed)(\+xml)?$/i    // RSS / XML
    ];

    // Max file size to download/store
    crawler.maxResourceSize = 1024 * 1024 * 16; // 16mb

    // Supported MIME-types
    // Matching MIME-types will be scanned for links
    crawler.supportedMimeTypes = [
        /^text\//i,
        /^application\/(rss|html|xhtml)?[\+\/\-]?xml/i,
        /^application\/javascript/i,
        /^xml/i
    ];

    // Download linked, but unsupported files (binary - images, documents, etc)
    crawler.downloadUnsupported = true;

    // URL Encoding setting...
    crawler.urlEncoding = "unicode";

    // Strip Querystring Parameters from URL
    crawler.stripQuerystring = false;

    // Regular expressions for finding URL items in HTML and text
    crawler.discoverRegex = [
        /\s(?:href|src)\s?=\s?(["']).*?\1/ig,
        /\s(?:href|src)\s?=\s?[^"'\s][^\s>]+/ig,
        /\s?url\((["']).*?\1\)/ig,
        /\s?url\([^"'].*?\)/ig,

        // This could easily duplicate matches above, e.g. in the case of
        // href="http://example.com"
        /http(s)?\:\/\/[^?\s><\'\"]+/ig,

        // This might be a bit of a gamble... but get hard-coded
        // strings out of javacript: URLs. They're often popup-image
        // or preview windows, which would otherwise be unavailable to us.
        // Worst case scenario is we make some junky requests.
        /^javascript\:[a-z0-9\$\_\.]+\(['"][^'"\s]+/ig,

        // Find resources in <meta> redirects. We need to wrap these RegExp's in
        // functions because we only want to return the first capture group, not
        // the entire match. And we need two RegExp's because the necessary
        // attributes on the <meta> tag can appear in any order
        function(string) {
            var match = string.match(/<\s*meta[^>]*http-equiv=["']{0,1}refresh["']{0,1}[^>]*content=["']{0,1}[^"'>]*url=([^"'>]*)["']{0,1}[^>]*>/i);
            return Array.isArray(match) ? [match[1]] : undefined;
        },
        function(string) {
            var match = string.match(/<\s*meta[^>]*content=["']{0,1}[^"'>]*url=([^"'>]*)["']{0,1}[^>]*http-equiv=["']{0,1}refresh["']{0,1}[^>]*>/i);
            return Array.isArray(match) ? [match[1]] : undefined;
        }
    ];

    // Whether to parse inside HTML comments
    crawler.parseHTMLComments = true;

    // Whether to parse inside script tags
    crawler.parseScriptTags = true;

    // Max depth parameter
    crawler.maxDepth = 0;

    // Whether to allow 'resources' greater than the max depth to be downloaded
    crawler.fetchWhitelistedMimeTypesBelowMaxDepth = false;

    // Ignore invalid SSL certificates
    crawler.ignoreInvalidSSL = false;

    // The HTTP / HTTPS agent used to crawl
    crawler.httpAgent       = http.globalAgent;
    crawler.httpsAgent      = https.globalAgent;

    // STATE (AND OTHER) VARIABLES NOT TO STUFF WITH
    var hiddenProps = {
<<<<<<< HEAD
        _robotsTxts: [],
=======
        _isFirstRequest:	true,
>>>>>>> 0d706e80
        _openRequests: 0,
        _fetchConditions: [],
        _openListeners: 0
    };

    // Run the EventEmitter constructor
    EventEmitter.call(crawler);

    // Apply all the hidden props
    Object.keys(hiddenProps).forEach(function(key) {
        Object.defineProperty(crawler, key, {
            writable: true,
            enumerable: false,
            value: hiddenProps[key]
        });
    });
};

util.inherits(Crawler, EventEmitter);

/*
    Public: Starts or resumes the crawl. If the queue is empty, it adds a new
    queue item from which to begin crawling based on the initial configuration
    of the crawler itself. The crawler waits for process.nextTick to begin, so
    handlers and other properties can be altered or addressed before the crawl
    commences.

    Examples

        crawler.start();

    Returns the crawler object, to enable chaining.

*/
Crawler.prototype.start = function() {
    var crawler = this;

    // only if we haven't already got stuff in our queue...
    crawler.queue.getLength(function(err, length) {
        if (err) {
            throw err;
        }

        if (!length) {
            // Initialise our queue by pushing the initial request data into it...
            crawler.queue.add(
                crawler.initialProtocol,
                crawler.host,
                crawler.initialPort,
                crawler.initialPath,
                QUEUE_ITEM_INITIAL_DEPTH,
                function(error) {
                    if (error) {
                        throw error;
                    }
                });
        }

        process.nextTick(function() {
            crawler.crawlIntervalID = setInterval(function() {
                crawler.crawl(crawler);
            }, crawler.interval);

            // Now kick off the initial crawl
            crawler.crawl();
        });

        crawler.running = true;
        crawler.emit("crawlstart");
    });


    return crawler;
};

/*
    Public: Fetch condition that looks at robots.txt rules. Method is replaced
    once the content of robots.txt has been loaded.

    parsedURL - Parsed URL as returned from Crawler.processURL

    Returns a boolean
 */
Crawler.prototype.urlIsAllowed = function (parsedURL) { // eslint-disable-line
    var crawler = this;

    if (typeof parsedURL === "object") {
        parsedURL = {
            protocol: parsedURL.protocol,
            hostname: parsedURL.host,
            port: parsedURL.port.toString(),
            path: parsedURL.uriPath,
            query: parsedURL.path.split("?")[1]
        };
    }

    var formattedURL = uri(parsedURL).normalize().href(),
        allowed = false;

    // The punycode module sometimes chokes on really weird domain
    // names. Catching those errors to prevent crawler from crashing
    try {
        allowed = crawler._robotsTxts.reduce(function (result, robots) {
            var allowed = robots.isAllowed(formattedURL, crawler.userAgent);
            return result !== undefined ? result : allowed;
        }, undefined);
    } catch (error) {
        // URL will be avoided
    }

    return allowed === undefined ? true : allowed;
};

/*
    Public: Generates a configuration object for http[s].request.

    queueItem - Queue item representing resource to be fetched

    Returns an object that can be passed directly to http[s].request.

*/
Crawler.prototype.getRequestOptions = function (queueItem) {
    var crawler = this;

    var agent = queueItem.protocol === "https" ? crawler.httpsAgent : crawler.httpAgent;

    // Extract request options from queue;
    var requestHost = queueItem.host,
        requestPort = queueItem.port,
        requestPath = queueItem.path;

    // Are we passing through an HTTP proxy?
    if (crawler.useProxy) {
        requestHost = crawler.proxyHostname;
        requestPort = crawler.proxyPort;
        requestPath = queueItem.url;
    }

    // Load in request options
    var requestOptions = {
        method: "GET",
        host: requestHost,
        port: requestPort,
        path: requestPath,
        agent: agent,
        headers: {
            "Accept": "text/html,application/xhtml+xml,application/xml;q=0.9,*/*;q=0.8",
            "Accept-Encoding": "gzip, deflate",
            "User-Agent": crawler.userAgent,
            "Host": queueItem.host + (queueItem.port !== 80 ? ":" + queueItem.port : "")
        }
    };

    if (queueItem.referrer) {
        requestOptions.headers.Referer = queueItem.referrer;
    }

    // If port is one of the HTTP/HTTPS defaults, delete the option to avoid conflicts
    if (requestOptions.port === 80 || requestOptions.port === 443) {
        delete requestOptions.port;
    }

    // Add cookie header from cookie jar if we're configured to
    // send/accept cookies
    if (crawler.acceptCookies && crawler.cookies.getAsHeader()) {
        requestOptions.headers.cookie =
            crawler.cookies.getAsHeader(queueItem.host, queueItem.path);
    }

    // Add auth headers if we need them
    if (crawler.needsAuth) {
        var auth = crawler.authUser + ":" + crawler.authPass;

        // Generate auth header
        auth = "Basic " + new Buffer(auth).toString("base64");
        requestOptions.headers.Authorization = auth;
    }

    // Add proxy auth if we need it
    if (crawler.proxyUser !== null && crawler.proxyPass !== null) {
        var proxyAuth = crawler.proxyUser + ":" + crawler.proxyPass;

        // Generate auth header
        proxyAuth = "Basic " + new Buffer(proxyAuth).toString("base64");
        requestOptions.headers["Proxy-Authorization"] = proxyAuth;
    }

    // And if we've got any custom headers available
    if (crawler.customHeaders) {
        for (var header in crawler.customHeaders) {
            if (!crawler.customHeaders.hasOwnProperty(header)) {
                continue;
            }

            requestOptions.headers[header] = crawler.customHeaders[header];
        }
    }

    return requestOptions;
};

/*
    Public: Initiates a request for the robots.txt resource on crawler's target
    domain.

    url - Fully qualified URL string to the robots.txt file
    callback - Callback with signature: error, robotsTxtUrl, responseBuffer. All arguments are strings.

    Returns the crawler object, to enable chaining.

*/
Crawler.prototype.getRobotsTxt = function (url, callback) {
    var crawler = this,
        errorMsg;

    var robotsTxtUrl = uri(url);
    var client = robotsTxtUrl.protocol() === "https" ? https : http;

    // Apply the ignoreInvalidSSL setting to https connections
    if (client === https && crawler.ignoreInvalidSSL === true) {
        client.rejectUnauthorized = false;
        client.strictSSL = false;
    }

    var requestOptions = crawler.getRequestOptions(crawler.processURL(robotsTxtUrl.href()));

    // Get the resource!
    var clientRequest = client.request(requestOptions, function(response) {
        if (response.statusCode >= 200 && response.statusCode < 300) {
            var responseLength =
                    parseInt(response.headers["content-length"], 10) ||
                    crawler.maxResourceSize,
                responseBuffer = new Buffer(responseLength),
                responseLengthReceived = 0;

            response.on("data", function (chunk) {
                if (responseLengthReceived + chunk.length <= crawler.maxResourceSize) {
                    chunk.copy(responseBuffer, responseLengthReceived, 0, chunk.length);
                    responseLengthReceived += chunk.length;
                } else {
                    response.socket.destroy();
                    callback(new Error("robots.txt exceeded maxResourceSize"));
                }
            });

            var decodeAndReturnResponse = function (error, responseBuffer) {
                if (error) {
                    return callback(new Error("Couldn't unzip robots.txt response body"));
                }

                var contentType = response.headers["content-type"],
                    responseBody = crawler.decodeBuffer(responseBuffer, contentType);

                callback(undefined, robotsTxtUrl.href(), responseBody);
            };

            response.on("end", function () {
                var contentEncoding = response.headers["content-encoding"];

                if (contentEncoding && /(gzip|deflate)/.test(contentEncoding)) {
                    zlib.unzip(responseBuffer, decodeAndReturnResponse);
                } else {
                    decodeAndReturnResponse(undefined, responseBuffer);
                }
            });
        } else if (response.statusCode >= 300 && response.statusCode < 400 &&
            response.headers.location) {

            response.socket.destroy();

            var redirectTarget = uri(response.headers.location)
                .absoluteTo(robotsTxtUrl)
                .normalize();

            if (crawler.domainValid(redirectTarget.hostname())) {
                crawler.getRobotsTxt(redirectTarget.href(), callback);
            } else {
                errorMsg = util.format("%s redirected to a disallowed domain (%s)", robotsTxtUrl.href(), redirectTarget.hostname());
                callback(new Error(errorMsg));
            }
        } else {
            response.socket.destroy();

            errorMsg = util.format("Server responded with status %d when fetching robots.txt", response.statusCode);
            callback(new Error(errorMsg));
        }
    });

    clientRequest.end();

    clientRequest.setTimeout(crawler.timeout, function() {
        clientRequest.abort();
        callback(new Error("robots.txt request timed out"));
    });

    clientRequest.on("error", function(errorData) {
        callback(errorData);
    });

    return crawler;
};

/*
    Public: Determines whether the protocol is supported, given a URL.

    URL - URL with a protocol, for testing.

    Examples

        crawler.protocolSupported("http://google.com/") // true, by default
        crawler.protocolSupported("wss://google.com/")  // false, by default

    Returns a boolean, true if the protocol is supported - false if not.

*/
Crawler.prototype.protocolSupported = function(URL) {
    var protocol,
        crawler = this;

    try {
        protocol = uri(URL).protocol();

        // Unspecified protocol. Assume http
        if (!protocol) {
            protocol = "http";
        }

    } catch (e) {
        // If URIjs died, we definitely /do not/ support the protocol.
        return false;
    }

    return crawler.allowedProtocols.reduce(function(prev, protocolCheck) {
        return prev || !!protocolCheck.exec(protocol);
    }, false);
};

/*
    Public: Determines whether the mimetype is supported, given a mimetype

    MIMEType    - String containing MIME type to test

    Examples

        crawler.mimeTypeSupported("text/html") // true, by default
        crawler.mimeTypeSupported("application/octet-stream") // false, by default

    Returns a boolean, true if the MIME type is supported — false if not.

*/
Crawler.prototype.mimeTypeSupported = function(MIMEType) {
    var crawler = this;

    return crawler.supportedMimeTypes.reduce(function(prev, mimeCheck) {
        return prev || !!mimeCheck.exec(MIMEType);
    }, false);
};

/*
    Public: Determines whether the queueItem can be fetched from its depth

    In fact, the queueItem needs to be fetched before calling this (because we
    need its MIME type). This will just determine if we need to send an event
    for this item & if we need to fetch linked resources.

    If the queue item is a CSS or JS file, it will always be fetched (we need
    all images in CSS files, even if max depth is already reached). If it's an
    HTML page, we will check if max depth is reached or not.

        queueItem   - Queue item object to check

    Returns a boolean, true if the queue item can be fetched - false if not.

*/
Crawler.prototype.depthAllowed = function(queueItem) {
    var crawler = this;

    // Items matching this pattern will always be fetched, even if max depth
    // is reached
    var mimeTypesWhitelist = [
        /^text\/(css|javascript|ecmascript)/i,
        /^application\/javascript/i,
        /^application\/x-font/i,
        /^application\/font/i,
        /^image\//i,
        /^font\//i
    ];

    return crawler.maxDepth === 0 ||
           queueItem.depth <= crawler.maxDepth ||
               crawler.fetchWhitelistedMimeTypesBelowMaxDepth &&
               mimeTypesWhitelist.reduce(function(prev, mimeCheck) {
                   return prev || !!mimeCheck.exec(queueItem.stateData.contentType);
               }, false);
};

/*
    Public: Extracts protocol, host, port and resource (path) given a URL string.

    URL - String containing URL to process

    Examples

        var URLInfo = crawler.processURL("http://www.google.com/fish");

    Returns an object containing keys and values for "protocol", "host", "port",
    and "path".

*/
Crawler.prototype.processURL = function(URL, context) {
    var newURL,
        crawler = this;

    if (!context || typeof context !== "object") {
        context = {
            url: crawler.initialProtocol + "://" +
                crawler.host + ":" +
                crawler.initialPort + "/",
            depth: QUEUE_ITEM_INITIAL_DEPTH
        };
    }

    // If the URL didn't contain anything, don't fetch it.
    if (!(URL && URL.replace(/\s+/ig, "").length)) {
        return false;
    }

    // Check if querystring should be ignored
    if (crawler.stripQuerystring === true) {
        URL = crawler.removeQuerystring(URL);
    }

    if (crawler.stripWWWDomain && URL.match(/https?\:\/\/(www\.).*/i)) {
        URL = URL.replace("www.", "");
    }

    try {
        newURL =
            uri(URL)
                .absoluteTo(context.url)
                .normalize();

        if (crawler.urlEncoding === "iso8859") {
            newURL = newURL.iso8859();
        }

    } catch (e) {
        // Couldn't process the URL, since URIjs choked on it.
        return false;
    }

    // simplecrawler uses slightly different terminology to URIjs. Sorry!
    return {
        protocol: newURL.protocol() || "http",
        host:     newURL.hostname(),
        port:     newURL.port() || 80,
        path:     newURL.resource(),
        uriPath:  newURL.path(),
        depth:    context.depth + 1
    };
};

/*
    Private: Perform string replace operations on a URL string. Eg. removes
    HTML attribute fluff around actual URL, replaces leading "//" with
    absolute protocol etc.

    queueItem - Queue item corresponding to where the resource was found
    URL       - String to be cleaned up

    Examples

        cleanURL({protocol: "http"}, "url('//example.com/about') ")

    Returns a string.
 */
function cleanURL (queueItem, URL) {
    return URL
        .replace(/^(?:\s*href|\s*src)\s*=+\s*/i, "")
        .replace(/^\s*/, "")
        .replace(/^(['"])(.*)\1$/, "$2")
        .replace(/^url\((.*)\)/i, "$1")
        .replace(/^javascript\:\s*([a-z0-9]*\(["'](.*)["']\))*.*/i, "$2")
        .replace(/^(['"])(.*)\1$/, "$2")
        .replace(/^\((.*)\)$/, "$1")
        .replace(/^\/\//, queueItem.protocol + "://")
        .replace(/\&amp;/gi, "&")
        .replace(/\&#38;/gi, "&")
        .replace(/\&#x00026;/gi, "&")
        .split("#")
        .shift()
        .trim();
}

/*
    Public: Clean up a list of resources (normally provided by discoverResources).
    Also expands URL's that are relative to the current page.

    urlMatch  - Array of string resources
    queueItem - Queue item corresponding to where the resources were retrieved from

    Examples

        crawler.cleanExpandResources(["http://www.google.com", "/about", "mailto: example@example.com"])

    Returns an array of URL strings.
*/
Crawler.prototype.cleanExpandResources = function (urlMatch, queueItem) {
    var crawler = this;

    if (!urlMatch) {
        return [];
    }

    return urlMatch
        .map(cleanURL.bind(this, queueItem))
        .reduce(function(list, URL) {

            // Ensure URL is whole and complete
            try {
                URL = uri(URL)
                    .absoluteTo(queueItem.url || "")
                    .normalize()
                    .toString();
            } catch (e) {
                // But if URI.js couldn't parse it - nobody can!
                return list;
            }

            // If we hit an empty item, don't return it
            if (!URL.length) {
                return list;
            }

            // If we don't support the protocol in question
            if (!crawler.protocolSupported(URL)) {
                return list;
            }

            // Does the item already exist in the list?
            if (list.reduce(function(prev, current) {
                return prev || current === URL;
            }, false)) {
                return list;
            }

            return list.concat(URL);
        }, []);
};

/*
    Public: Discovers linked resources in an HTML, XML or text document.

    resourceData    - String containing document with linked resources.
    queueItem       - Queue item corresponding to document being searched.

    Examples

        crawler.discoverResources("http://www.google.com")
        crawler.discoverResources("<a href='...'>test</a>")

    Returns an array of the (string) resource URLs found in the document. If none
    were found, the array will be empty.

*/
Crawler.prototype.discoverResources = function(resourceData, queueItem) {
    // Convert to UTF-8
    // TODO: account for text-encoding.
    var resourceText = resourceData.toString("utf8"),
        crawler = this;

    if (!queueItem) {
        queueItem = {};
    }

    if (!queueItem.protocol) {
        queueItem.protocol = "http";
    }

    if (!crawler.parseHTMLComments) {
        resourceText = resourceText.replace(/<!--([\s\S]+?)-->/g, "");
    }

    if (!crawler.parseScriptTags) {
        resourceText = resourceText.replace(/<script(.*?)>([\s\S]*?)<\/script>/gi, "");
    }

    // Rough scan for URLs
    return crawler.discoverRegex
        .reduce(function(list, regex) {
            var resources = typeof regex === "function" ?
                regex(resourceText) :
                resourceText.match(regex);

            return list.concat(
                crawler.cleanExpandResources(resources, queueItem));
        }, [])
        .reduce(function(list, check) {
            if (list.indexOf(check) < 0) {
                return list.concat([check]);
            }

            return list;
        }, []);
};

/*
    Public: Determines based on crawler state whether a domain is valid for
    crawling.

    host - String containing the hostname of the resource to be fetched.

    Examples

        crawler.domainValid("127.0.0.1");
        crawler.domainValid("google.com");
        crawler.domainValid("test.example.com");

    Returns an true if the domain is valid for crawling, false if not.

*/
Crawler.prototype.domainValid = function(host) {
    var crawler = this;

    // If we're ignoring the WWW domain, remove the WWW for comparisons...
    if (crawler.ignoreWWWDomain) {
        host = host.replace(/^www\./i, "");
    }

    function domainInWhitelist(host) {

        // If there's no whitelist, or the whitelist is of zero length,
        // just return false.
        if (!crawler.domainWhitelist || !crawler.domainWhitelist.length) {
            return false;
        }

        // Otherwise, scan through it.
        return !!crawler.domainWhitelist.reduce(function(prev, cur) {

            // If we already located the relevant domain in the whitelist...
            if (prev) {
                return prev;
            }

            // If the domain is just equal, return true.
            if (host === cur) {
                return true;
            }

            // If we're ignoring WWW subdomains, and both domains,
            // less www. are the same, return true.
            if (crawler.ignoreWWWDomain && host === cur.replace(/^www\./i, "")) {
                return true;
            }

            // Otherwise, sorry. No dice.
            return false;
        }, false);
    }

    // Checks if the first domain is a subdomain of the second
    function isSubdomainOf(subdomain, host) {

        // Comparisons must be case-insensitive
        subdomain   = subdomain.toLowerCase();
        host        = host.toLowerCase();

        // If we're ignoring www, remove it from both
        // (if www is the first domain component...)
        if (crawler.ignoreWWWDomain) {
            subdomain = subdomain.replace(/^www./ig, "");
            host = host.replace(/^www./ig, "");
        }

        // They should be the same flipped around!
        return subdomain.split("").reverse().join("").substr(0, host.length) ===
                host.split("").reverse().join("");
    }

           // If we're not filtering by domain, just return true.
    return !crawler.filterByDomain ||
           // Or if the domain is just the right one, return true.
           host === crawler.host ||
           // Or if we're ignoring WWW subdomains, and both domains,
           // less www. are the same, return true.
           crawler.ignoreWWWDomain &&
               crawler.host.replace(/^www\./i, "") ===
                   host.replace(/^www\./i, "") ||
           // Or if the domain in question exists in the domain whitelist,
           // return true.
           domainInWhitelist(host) ||
           // Or if we're scanning subdomains, and this domain is a subdomain
           // of the crawler's set domain, return true.
           crawler.scanSubdomains && isSubdomainOf(host, crawler.host);
};

/*
    Public: Given a text or HTML document, initiates discovery of linked
    resources in the text, and queues the resources if applicable. Emits
    "discoverycomplete". Not to be confused with `crawler.discoverResources`,
    despite the `discoverResources` function being the main component of this
    one, since this function queues the resources in addition to
    discovering them.

    resourceData    - Text document containing linked resource URLs.
    queueItem       - Queue item from which the resource document was derived.
    decompressed    - Content is already decompressed (default: false)

    Emits

        gziperr
        discoverycomplete

    Examples

        crawler.queueLinkedItems("<a href='...'>test</a>",queueItem);

    Returns the crawler object for chaining.

*/
Crawler.prototype.queueLinkedItems = function(resourceData, queueItem, decompressed) {
    var crawler = this,
        resources = [],
        contentEncoding = queueItem.stateData.headers["content-encoding"];

    if (!decompressed && contentEncoding && /(gzip|deflate)/.test(contentEncoding)) {
        return zlib.unzip(resourceData, function(err, newData) {
            if (err) {
                return crawler.emit("gziperror", queueItem, err, resourceData);
            }

            crawler.queueLinkedItems(newData, queueItem, true);
        });
    }

    resources = crawler.discoverResources(resourceData, queueItem);

    // Emit discovered resources. ie: might be useful in building a graph of
    // page relationships.
    crawler.emit("discoverycomplete", queueItem, resources);

    resources.forEach(function(url) {
        crawler.queueURL(url, queueItem);
    });

    return crawler;
};

/*
    Public: Given a single URL, this function cleans, validates, parses it and
    adds it to the queue. This is the best and simplest way to add an item to
    the queue.

    url         - URL to be queued.
    queueItem   - Queue item from which the resource was linked.

    Emits

        queueduplicate
        queueerror
        queueadd

    Examples

        crawler.queueURL("http://www.google.com/",queueItem);

    Returns a boolean value indicating whether the URL was successfully queued
    or not.

*/
Crawler.prototype.queueURL = function(url, queueItem) {
    var crawler = this,
        parsedURL = typeof url === "object" ? url : crawler.processURL(url, queueItem);

    // URL Parser decided this URL was junky. Next please!
    if (!parsedURL) {
        return false;
    }

    // Pass this URL past fetch conditions to ensure the user thinks it's valid
    var fetchDenied = crawler._fetchConditions.reduce(function(prev, callback) {
        return prev || !callback(parsedURL, queueItem);
    }, false);

    if (fetchDenied) {
        // Fetch Conditions conspired to block URL
        return false;
    }

    if (!crawler.urlIsAllowed(parsedURL)) {
        // robots.txt dictates we shouldn't fetch URL
        crawler.emit("fetchdisallowed", parsedURL);
        return false;
    }

    // Check the domain is valid before adding it to the queue
    if (crawler.domainValid(parsedURL.host)) {
        crawler.queue.add(
            parsedURL.protocol,
            parsedURL.host,
            parsedURL.port,
            parsedURL.path,
            parsedURL.depth,
            function queueAddCallback(error, newQueueItem) {
                if (error) {
                    // We received an error condition when adding the callback
                    if (error.code && error.code === "DUP") {
                        return crawler.emit("queueduplicate", parsedURL);
                    }

                    return crawler.emit("queueerror", error, parsedURL);
                }

                crawler.emit("queueadd", newQueueItem, parsedURL);
                newQueueItem.referrer = queueItem ? queueItem.url : null;
            }
        );
    }

    return true;
};

/*
    Public: The guts of the crawler: takes a queue item and spools a request for
    it, downloads, caches, and fires events based on the result of the request.
    It kicks off resource discovery and queues any new resources found.

    queueItem   - Queue item to be fetched.

    Emits
        fetchstart
        fetchheaders
        fetchcomplete
        fetchdataerror
        notmodified
        fetchredirect
        fetch404
        fetcherror
        fetchclienterror

    Examples

        crawler.fetchQueueItem(queueItem);

    Returns the crawler object for chaining.

*/
Crawler.prototype.fetchQueueItem = function(queueItem) {
    var crawler = this;
    crawler._openRequests++;

    // Variable declarations
    var clientRequest,
        timeCommenced;

    // Mark as spooled
    queueItem.status = "spooled";
    var client = queueItem.protocol === "https" ? https : http;
    var agent  = queueItem.protocol === "https" ? crawler.httpsAgent : crawler.httpAgent;

    // Up the socket limit if required.
    if (agent.maxSockets < crawler.maxConcurrency) {
        agent.maxSockets = crawler.maxConcurrency;
    }

    // Apply the ignoreInvalidSSL setting to https connections
    if (client === https && crawler.ignoreInvalidSSL === true) {
        client.rejectUnauthorized = false;
        client.strictSSL = false;
    }

    var requestOptions = crawler.getRequestOptions(queueItem);

    // Emit fetchstart event - gives the user time to mangle the request options
    // if required.
    crawler.emit("fetchstart", queueItem, requestOptions);

    // Record what time we started this request
    timeCommenced = Date.now();

    // Get the resource!
    clientRequest =
        client.request(requestOptions, function(response) {
            crawler.handleResponse(queueItem, response, timeCommenced);
        });

    clientRequest.end();

    clientRequest.setTimeout(crawler.timeout, function() {
        if (queueItem.fetched) {
            return;
        }

        if (crawler.running && !queueItem.fetched) {
            crawler._openRequests--;
        }

        queueItem.fetched = true;
        queueItem.status = "timeout";
        crawler.emit("fetchtimeout", queueItem, crawler.timeout);
        clientRequest._crawlerHandled = true;
        clientRequest.abort();
    });

    clientRequest.on("error", function(errorData) {

        // This event will be thrown if we manually aborted the request,
        // but we don't want to do anything in that case.
        if (clientRequest._crawlerHandled) {
            return;
        }

        if (crawler.running && !queueItem.fetched) {
            crawler._openRequests--;
        }

        // Emit 5xx / 4xx event
        queueItem.fetched = true;
        queueItem.stateData.code = 599;
        queueItem.status = "failed";
        crawler.emit("fetchclienterror", queueItem, errorData);
    });

    return crawler;
};


/*
    Decode string buffer based on a complete Content-Type header. Will also look
    for an embedded <meta> tag with a charset definition, but the Content-Type
    header is prioritized, see:
    https://developer.mozilla.org/en-US/docs/Web/HTML/Element/meta#attr-charset

    Examples

        crawler.decodeBuffer(responseBuffer, "text/html; charset=tis-620");

    Returns the decoded buffer.

*/
Crawler.prototype.decodeBuffer = function (buffer, contentTypeHeader) {
    contentTypeHeader = contentTypeHeader || "";

    var embeddedEncoding = /<meta.*charset=["']{0,1}([^"'>]*)["']{0,1}\s*\/{0,1}>/i.exec(buffer.toString(undefined, 0, 512)) || [],
        encoding = contentTypeHeader.split("charset=")[1] || embeddedEncoding[1] || contentTypeHeader;

    encoding = iconv.encodingExists(encoding) ? encoding : "utf-8";

    return iconv.decode(buffer, encoding);
};


/*
    Public: Given a queueItem and a matching response object, the crawler will
    handle downloading the resource, queueing of linked items, etc.

    Examples

        // Passing in a response from `request`
        request(queueItem.url, function(err, res, body) {
            crawler.handleResponse(queueItem, res);
        });

    Returns the crawler object for chaining.

*/
Crawler.prototype.handleResponse = function(queueItem, response, timeCommenced) {
    var crawler = this,
        dataReceived = false,
        timeHeadersReceived,
        timeDataReceived,
        parsedURL,
        responseBuffer,
        responseLength,
        responseLengthReceived = 0,
        contentType,
        stateData = queueItem.stateData;

    // Record what time we first received the header information
    timeHeadersReceived = Date.now();

    // If we weren't passed a time of commencement, assume Now()
    timeCommenced = timeCommenced || Date.now();

    responseLength = parseInt(response.headers["content-length"], 10);
    responseLength = !isNaN(responseLength) ? responseLength : 0;

    // Save timing and content some header information into queue
    stateData.requestLatency    = timeHeadersReceived - timeCommenced;
    stateData.requestTime       = timeHeadersReceived - timeCommenced;
    stateData.contentLength     = responseLength;
    stateData.contentType       = contentType = response.headers["content-type"];
    stateData.code              = response.statusCode;
    stateData.headers           = response.headers;

    // Do we need to save cookies? Were we sent any?
    if (crawler.acceptCookies && response.headers.hasOwnProperty("set-cookie")) {
        try {
            crawler.cookies.addFromHeaders(response.headers["set-cookie"]);
        } catch (error) {
            crawler.emit("cookieerror", queueItem, error, response.headers["set-cookie"]);
        }
    }

    // Emit header receive event
    crawler.emit("fetchheaders", queueItem, response);

    // Ensure response length is reasonable...
    responseLength =
        responseLength > 0 ? responseLength : crawler.maxResourceSize;

    queueItem.stateData.contentLength = responseLength;

    // Function for dealing with 200 responses
    function processReceivedData() {
        if (dataReceived || queueItem.fetched) {
            return;
        }

        responseBuffer = responseBuffer.slice(0, responseLengthReceived);
        dataReceived = true;

        timeDataReceived = new Date().getTime();

        queueItem.fetched = true;
        queueItem.status = "downloaded";

        // Save state information
        stateData.downloadTime      = timeDataReceived - timeHeadersReceived;
        stateData.requestTime       = timeDataReceived - timeCommenced;
        stateData.actualDataSize    = responseBuffer.length;
        stateData.sentIncorrectSize = responseBuffer.length !== responseLength;

        // First, save item to cache (if we're using a cache!)
        if (crawler.cache !== null && crawler.cache.setCacheData instanceof Function) {
            crawler.cache.setCacheData(queueItem, responseBuffer);
        }

        // Is the item allowed by depth conditions ?
        if (crawler.depthAllowed(queueItem)) {
            var responseBody =
                crawler.decodeResponses ? crawler.decodeBuffer(responseBuffer, stateData.contentType) : responseBuffer;

            crawler.emit("fetchcomplete", queueItem, responseBody, response);

            // We only process the item if it's of a valid mimetype
            // and only if the crawler is set to discover its own resources
            if (crawler.mimeTypeSupported(contentType) && crawler.discoverResources) {
                crawler.queueLinkedItems(responseBuffer, queueItem);
            }
        }

        crawler._openRequests--;
    }

    function receiveData(chunk) {
        if (!chunk.length || dataReceived) {
            return;
        }

        if (responseLengthReceived + chunk.length > responseBuffer.length) {
            // Oh dear. We've been sent more data than we were initially told.
            // This could be a mis-calculation, or a streaming resource.
            // Let's increase the size of our buffer to match, as long as it isn't
            // larger than our maximum resource size.

            if (responseLengthReceived + chunk.length <= crawler.maxResourceSize) {

                // Create a temporary buffer with the new response length, copy
                // the old data into it and replace the old buffer with it
                var tmpNewBuffer = new Buffer(responseLengthReceived + chunk.length);
                responseBuffer.copy(tmpNewBuffer, 0, 0, responseBuffer.length);
                chunk.copy(tmpNewBuffer, responseBuffer.length, 0, chunk.length);
                responseBuffer = tmpNewBuffer;
            } else {

                // The response size exceeds maxResourceSize. Throw event and
                // ignore. We'll then deal with the data that we have.
                response.socket.destroy();
                crawler.emit("fetchdataerror", queueItem, response);
            }
        } else {
            chunk.copy(responseBuffer, responseLengthReceived, 0, chunk.length);
        }

        responseLengthReceived += chunk.length;
    }

    // We already know that the response will be too big
    if (responseLength > crawler.maxResourceSize) {
        queueItem.fetched = true;
        crawler._openRequests--;

        response.socket.destroy();
        crawler.emit("fetchdataerror", queueItem, response);

    // We should just go ahead and get the data
    } else if (response.statusCode >= 200 && response.statusCode < 300) {

        queueItem.status = "headers";

        // Create a buffer with our response length
        responseBuffer = new Buffer(responseLength);

        // Only if we're prepared to download non-text resources...
        if (crawler.downloadUnsupported ||
            crawler.mimeTypeSupported(contentType)) {

            response.on("data", receiveData);
            response.on("end", processReceivedData);
        } else {
            queueItem.fetched = true;
            crawler._openRequests--;

            response.socket.destroy();
        }

    // We've got a not-modified response back
    } else if (response.statusCode === 304) {

        if (crawler.cache !== null && crawler.cache.getCacheData) {
            // We've got access to a cache
            crawler.cache.getCacheData(queueItem, function(cacheObject) {
                crawler.emit("notmodified", queueItem, response, cacheObject);
            });
        } else {
            // Emit notmodified event. We don't have a cache available, so
            // we don't send any data.
            crawler.emit("notmodified", queueItem, response);
        }

        crawler._isFirstRequest = false;

    // If we should queue a redirect
    } else if (response.statusCode >= 300 && response.statusCode < 400 &&
                    response.headers.location) {

        queueItem.fetched = true;
        queueItem.status = "redirected";

        // Parse the redirect URL ready for adding to the queue...
        parsedURL = crawler.processURL(response.headers.location, queueItem);

        // Emit redirect event
        crawler.emit("fetchredirect", queueItem, parsedURL, response);

        if (crawler.allowInitialDomainChange && crawler._isFirstRequest) {
            crawler.host = parsedURL.host;
        }

        // Clean URL, add to queue...
        crawler.queueURL(parsedURL, queueItem);
        response.socket.end();

        crawler._openRequests--;

    // Ignore this request, but record that we had a 404
    } else if (response.statusCode === 404 || response.statusCode === 410) {
        queueItem.fetched = true;
        queueItem.status = "notfound";

        // Emit 404 event
        crawler.emit("fetch" + response.statusCode, queueItem, response);
        response.socket.end();

        crawler._openRequests--;

        crawler._isFirstRequest = false;

    // And oh dear. Handle this one as well. (other 400s, 500s, etc)
    } else {
        queueItem.fetched = true;
        queueItem.status = "failed";

        // Emit 5xx / 4xx event
        crawler.emit("fetcherror", queueItem, response);
        response.socket.destroy();

        crawler._openRequests--;

        crawler._isFirstRequest = false;
    }

    return crawler;
};

/*
    Public: The main crawler runloop. Fires at the interval specified in the
    crawler configuration, when the crawl is running. May be manually fired.
    This function initiates fetching of a queue item if there are enough workers
    to do so and there are unfetched items in the queue.

    Examples

        crawler.crawl();

    Returns the crawler object for chaining.

*/
Crawler.prototype.crawl = function() {
    var crawler = this;

    if (crawler._openRequests > crawler.maxConcurrency ||
        crawler.fetchingRobotsTxt) {
        return [];
    }

    crawler.queue.oldestUnfetchedItem(function(err, queueItem) {    // eslint-disable-line

        if (queueItem) {

            var host = uri(queueItem.url).pathname("").href();

            if (crawler.respectRobotsTxt && crawler.touchedHosts.indexOf(host) === -1) {
                crawler.touchedHosts.push(host);
                crawler.fetchingRobotsTxt = true;

                var robotsTxtUrl = uri(host).pathname("/robots.txt").href();

                crawler.getRobotsTxt(robotsTxtUrl, function (error, robotsTxtUrl, robotsTxtBody) {
                    if (error) {
                        crawler.emit("robotstxterror", error);
                    } else {
                        crawler._robotsTxts.push(robotsTxtParser(robotsTxtUrl, robotsTxtBody));
                    }

                    crawler.fetchingRobotsTxt = false;

                    // It could be that the first URL we queued for any particular
                    // host is in fact disallowed, so we double check once we've
                    // fetched the robots.txt
                    if (crawler.urlIsAllowed(queueItem.url)) {
                        crawler.fetchQueueItem(queueItem);
                    } else {
                        queueItem.fetched = true;
                        queueItem.status = "disallowed";

                        var parsedURL = crawler.processURL(queueItem.url, {
                            url: queueItem.referrer,
                            depth: queueItem.depth -1
                        });

                        crawler.emit("fetchdisallowed", parsedURL);
                    }
                });
            } else {

                crawler.fetchQueueItem(queueItem);
            }
        } else if (!crawler._openRequests && !crawler._openListeners) {

            crawler.queue.complete(function(err, completeCount) {
                if (err) {
                    throw err;
                }

                crawler.queue.getLength(function(err, length) {
                    if (err) {
                        throw err;
                    }

                    if (completeCount === length) {
                        crawler.emit("complete");
                        crawler.stop();
                    }
                });
            });
        }
    });

    return crawler;
};

/*
    Public: Stops the crawler, terminating the crawl runloop.

    Examples

        crawler.stop();

    Returns the crawler object for chaining.

*/
Crawler.prototype.stop = function() {
    var crawler = this;
    clearInterval(crawler.crawlIntervalID);
    crawler.running = false;
    return crawler;
};

/*
    Public: Holds the crawler in a 'running' state, preventing the `complete`
    event from firing until the callback this function returns has been executed,
    or a predetermined timeout (as specified by `crawler.listenerTTL`) has
    elapsed.

    Examples

        crawler.on("fetchcomplete",function(queueItem,data) {
            continue = this.wait();
            doSomethingThatTakesAlongTime(function callback() {
                continue();
            });
        });

    Returns callback which will allow the crawler to continue.

*/
Crawler.prototype.wait = function() {
    var crawler = this,
        cleared = false,
        timeout =
            setTimeout(function() {
                if (cleared) {
                    return;
                }
                cleared = true;
                crawler._openListeners--;
            }, crawler.listenerTTL);

    crawler._openListeners++;

    return function() {
        if (cleared) {
            return;
        }
        cleared = true;
        crawler._openListeners--;
        clearTimeout(timeout);
    };
};

/*
    Public: Given a function, this method adds it to an internal list maintained
    by the crawler to be executed against each URL to determine whether it should
    be fetched or not.

    callback -  Function to be called when evaluating a URL. This function is
                passed an object containing the protocol, hostname, port, and path
                of a resource to be fetched. It can determine whether it should
                be requested or not by returning a boolean - false for no, true
                for yes.

    Examples

        crawler.addFetchCondition(function(parsedURL) {
            return (parsedURL.host !== "evildomain.com");
        });

    Returns the ID of the fetch condition - used for removing it from the crawler
    later.

*/
Crawler.prototype.addFetchCondition = function(callback) {
    var crawler = this;
    if (callback instanceof Function) {
        crawler._fetchConditions.push(callback);
        return crawler._fetchConditions.length - 1;
    }
    throw new Error("Fetch Condition must be a function.");
};

/*
    Public: Given the ID of an existing fetch condition, this function removes
    it from the crawler's internal list of conditions.

    index - ID of fetch condition to be removed.

    Examples

        crawler.removeFetchCondition(3);

    Returns true if the fetch condition was removed, and throws an error if it
    could not be found.

*/
Crawler.prototype.removeFetchCondition = function(index) {
    var crawler = this;
    if (crawler._fetchConditions[index] &&
        crawler._fetchConditions[index] instanceof Function) {

        return !!crawler._fetchConditions.splice(index, 1);
    }
    throw new Error("Unable to find indexed Fetch Condition.");
};

/*
    Public: Given a URL it will remove the querstring if it exists.

    url - URL from which to remove the querystring

    Examples

        crawler.removeQuerystring(url);

    Returns URL without querystring if it exists

*/
Crawler.prototype.removeQuerystring = function(url) {
    if (url.indexOf("?") > -1) {
        return url.substr(0, url.indexOf("?"));
    }
    return url;
};

module.exports = Crawler;<|MERGE_RESOLUTION|>--- conflicted
+++ resolved
@@ -83,13 +83,11 @@
     // (but it's basically just an array)
     crawler.queue           = new FetchQueue();
 
-<<<<<<< HEAD
     // Do we exclude certain URL's based on rules found in robots.txt?
     crawler.respectRobotsTxt = true;
-=======
+
     // Should we update crawler.host if the first response is a redirect to another domain.
     crawler.allowInitialDomainChange = false;
->>>>>>> 0d706e80
 
     // Decode HTTP responses based on their Content-Type header or any
     // inline charset definition
@@ -219,11 +217,8 @@
 
     // STATE (AND OTHER) VARIABLES NOT TO STUFF WITH
     var hiddenProps = {
-<<<<<<< HEAD
         _robotsTxts: [],
-=======
         _isFirstRequest:	true,
->>>>>>> 0d706e80
         _openRequests: 0,
         _fetchConditions: [],
         _openListeners: 0
