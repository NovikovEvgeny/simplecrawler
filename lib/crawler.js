--- conflicted
+++ resolved
@@ -19,38 +19,22 @@
 
 var QUEUE_ITEM_INITIAL_DEPTH = 1;
 
-<<<<<<< HEAD
+function findIndex(array, iteratee) {
+    for (var i = 0; i < array.length; i++) {
+        if (iteratee(array[i], i, array)) {
+            return i;
+        }
+    }
+
+    return -1;
+}
+
 /**
  * Creates a new crawler
  * @class
  * @param  {String} initialURL The initial URL to fetch. The hostname that the crawler will confine requests to by default is inferred from this URL.
  * @return {Crawler}           Returns the crawler instance to enable chained API calls
  */
-=======
-function findIndex(array, iteratee) {
-    for (var i = 0; i < array.length; i++) {
-        if (iteratee(array[i], i, array)) {
-            return i;
-        }
-    }
-
-    return -1;
-}
-
-/*
-    Public: Constructor for the crawler.
-
-    initialURL - Initial URL to crawl. Protocol, host and port settings that
-                 affect the entire crawl are inferred from this URL.
-
-    Examples
-
-        var crawler = new Crawler("https://example.com/test.html");
-
-    Returns the crawler object which has now been constructed.
-
-*/
->>>>>>> e7c2a79b
 var Crawler = function(initialURL) {
     // Allow the crawler to be initialized without the `new` operator. This is
     // handy for chaining API calls
@@ -373,7 +357,6 @@
         }
     ];
 
-<<<<<<< HEAD
     /**
      * Controls whether the default {@link Crawler#discoverResources} should
      * scan for new resources inside of HTML comments.
@@ -398,26 +381,6 @@
     this.maxDepth = 0;
 
     /**
-     * Matching MIME-types will be allowed to fetch further than max depth
-     * @type {RegExp[]}
-     */
-    this.whitelistedMimeTypes = [
-        /^text\/(css|javascript|ecmascript)/i,
-        /^application\/javascript/i,
-        /^application\/x-font/i,
-        /^application\/font/i,
-        /^image\//i,
-        /^font\//i
-    ];
-
-    /**
-     * Controls whether resources with a whitelisted mimetype should be fetched,
-     * even though they are below the configured {@link Crawler#maxDepth}
-     * @type {Boolean}
-     */
-    this.fetchWhitelistedMimeTypesBelowMaxDepth = false;
-
-    /**
      * Controls whether to proceed anyway when the crawler encounters an invalid
      * SSL certificate.
      * @type {Boolean}
@@ -437,38 +400,16 @@
      * @type {HTTPAgent}
      */
     this.httpsAgent = https.globalAgent;
-=======
-    // Whether to parse inside HTML comments
-    crawler.parseHTMLComments = true;
-
-    // Whether to parse inside script tags
-    crawler.parseScriptTags = true;
-
-    // Max depth parameter
-    crawler.maxDepth = 0;
-
-    // Ignore invalid SSL certificates
-    crawler.ignoreInvalidSSL = false;
-
-    // The HTTP / HTTPS agent used to crawl
-    crawler.httpAgent       = http.globalAgent;
-    crawler.httpsAgent      = https.globalAgent;
->>>>>>> e7c2a79b
 
     // STATE (AND OTHER) VARIABLES NOT TO STUFF WITH
     var hiddenProps = {
+        _downloadConditions: [],
         _fetchConditions: [],
         _isFirstRequest: true,
         _openListeners: 0,
         _openRequests: [],
-<<<<<<< HEAD
         _robotsTxts: [],
         _touchedHosts: []
-=======
-        _downloadConditions: [],
-        _fetchConditions: [],
-        _openListeners: 0
->>>>>>> e7c2a79b
     };
 
     // Apply all the hidden props
@@ -515,20 +456,14 @@
             crawler.crawl();
         });
 
-<<<<<<< HEAD
-    crawler.running = true;
-
-    /**
-     * Fired when the crawl starts. This event gives you the opportunity to
-     * adjust the crawler's configuration, since the crawl won't actually start
-     * until the next processor tick.
-     * @event Crawler#fetchstart
-     */
-    crawler.emit("crawlstart");
-=======
+        /**
+         * Fired when the crawl starts. This event gives you the opportunity to
+         * adjust the crawler's configuration, since the crawl won't actually start
+         * until the next processor tick.
+         * @event Crawler#fetchstart
+         */
         crawler.emit("crawlstart");
     });
->>>>>>> e7c2a79b
 
     return crawler;
 };
@@ -788,55 +723,12 @@
     });
 };
 
-<<<<<<< HEAD
-/**
- * Determines whether the body of the resource that the queue item represents is
- * allowed to be fetched based on {@link Crawler#maxDepth},
- * {@link Crawler#fetchWhitelistedMimeTypesBelowMaxDepth} and
- * {@link Crawler#whitelistedMimeTypes}.
- * @param  {QueueItem} queueItem The queue item representing the resource whose body should be fetched (or not)
- * @return {Boolean}             Returns true if the resource body is allowed to be fetched, false if not.
- */
-Crawler.prototype.depthAllowed = function(queueItem) {
-    var crawler = this;
-
-    var belowMaxDepth = crawler.fetchWhitelistedMimeTypesBelowMaxDepth;
-
-    if (typeof belowMaxDepth === "boolean") {
-        belowMaxDepth = belowMaxDepth === false ? 0 : Infinity;
-    }
-
-    var whitelistedDepth = queueItem.depth - belowMaxDepth;
-
-    return crawler.maxDepth === 0 ||
-           queueItem.depth <= crawler.maxDepth ||
-                whitelistedDepth <= crawler.maxDepth &&
-                crawler.whitelistedMimeTypes.some(function(mimeCheck) {
-                    return mimeCheck.test(queueItem.stateData.contentType);
-                });
-};
-
 /**
  * Constructs a queue item from a URL and a referrer queue item.
  * @param  {String} url           An absolute or relative URL to construct a queue item from
  * @param  {QueueItem} [referrer] The queue item representing the resource where this URL was discovered
  * @return {QueueItem}            Returns a new queue item
  */
-=======
-/*
-    Public: Constructs a queueItem from a URL and a referrer queueItem
-
-    URL      - String containing URL to process
-    referrer - queueItem object representing the resource where the URL was discovered
-
-    Examples
-
-        var URLInfo = crawler.processURL("http://www.google.com/fish");
-
-    Returns a queueItem
-
-*/
->>>>>>> e7c2a79b
 Crawler.prototype.processURL = function(url, referrer) {
     var newUrl,
         crawler = this;
@@ -1176,17 +1068,7 @@
  * @return {Crawler}             Returns the crawler instance to enable chained API calls
  */
 Crawler.prototype.fetchQueueItem = function(queueItem) {
-<<<<<<< HEAD
     var crawler = this;
-
-    queueItem.status = "spooled";
-
-    var client = queueItem.protocol === "https" ? https : http,
-        agent  = queueItem.protocol === "https" ? crawler.httpsAgent : crawler.httpAgent;
-=======
-    var crawler = this,
-        timeCommenced = Date.now();
->>>>>>> e7c2a79b
 
     crawler.queue.update(queueItem.url, {
         status: "spooled"
@@ -1195,17 +1077,9 @@
             return crawler.emit("queueerror", error, queueItem);
         }
 
-        var client = queueItem.protocol === "https" ? https : http;
-        var agent  = queueItem.protocol === "https" ? crawler.httpsAgent : crawler.httpAgent;
-
-<<<<<<< HEAD
-    var requestOptions = crawler.getRequestOptions(queueItem),
-        timeCommenced = Date.now();
-
-    var clientRequest = client.request(requestOptions, function(response) {
-        crawler.handleResponse(queueItem, response, timeCommenced);
-    });
-=======
+        var client = queueItem.protocol === "https" ? https : http,
+            agent  = queueItem.protocol === "https" ? crawler.httpsAgent : crawler.httpAgent;
+
         if (agent.maxSockets < crawler.maxConcurrency) {
             agent.maxSockets = crawler.maxConcurrency;
         }
@@ -1215,11 +1089,12 @@
             client.strictSSL = false;
         }
 
-        var requestOptions = crawler.getRequestOptions(queueItem);
+        var requestOptions = crawler.getRequestOptions(queueItem),
+            timeCommenced = Date.now();
+
         var clientRequest = client.request(requestOptions, function(response) {
             crawler.handleResponse(queueItem, response, timeCommenced);
         });
->>>>>>> e7c2a79b
 
         clientRequest.end();
 
@@ -1246,25 +1121,6 @@
                     crawler._openRequests.indexOf(clientRequest), 1);
             }
 
-<<<<<<< HEAD
-        queueItem.fetched = true;
-        queueItem.status = "timeout";
-        clientRequest.abort();
-
-        /**
-         * Fired when a request times out
-         * @event Crawler#fetchtimeout
-         * @param {QueueItem} queueItem The queue item for which the request timed out
-         * @param {Number} timeout      The delay in milliseconds after which the request timed out
-         */
-        crawler.emit("fetchtimeout", queueItem, crawler.timeout);
-    });
-
-    clientRequest.on("error", function(error) {
-        if (clientRequest.aborted) {
-            return;
-        }
-=======
             crawler.queue.update(queueItem.url, {
                 fetched: true,
                 status: "timeout"
@@ -1273,8 +1129,13 @@
                     return crawler.emit("queueerror", error, queueItem);
                 }
 
+                /**
+                 * Fired when a request times out
+                 * @event Crawler#fetchtimeout
+                 * @param {QueueItem} queueItem The queue item for which the request timed out
+                 * @param {Number} timeout      The delay in milliseconds after which the request timed out
+                 */
                 crawler.emit("fetchtimeout", queueItem, crawler.timeout);
-                clientRequest._crawlerHandled = true;
                 clientRequest.abort();
             });
         });
@@ -1283,10 +1144,9 @@
 
             // This event will be thrown if we manually aborted the request,
             // but we don't want to do anything in that case.
-            if (clientRequest._crawlerHandled) {
+            if (clientRequest.aborted) {
                 return;
             }
->>>>>>> e7c2a79b
 
             if (crawler.running && !queueItem.fetched) {
                 // Remove this request from the open request map
@@ -1294,28 +1154,6 @@
                     crawler._openRequests.indexOf(clientRequest), 1);
             }
 
-<<<<<<< HEAD
-        queueItem.fetched = true;
-        queueItem.stateData.code = 600;
-        queueItem.status = "failed";
-
-        /**
-         * Fired when a request encounters an unknown error
-         * @event Crawler#fetchclienterror
-         * @param {QueueItem} queueItem The queue item for which the request has errored
-         * @param {Object} error        The error supplied to the `error` event on the request
-         */
-        crawler.emit("fetchclienterror", queueItem, error);
-    });
-
-    /**
-     * Fired just after a request has been initiated
-     * @event Crawler#fetchstart
-     * @param {QueueItem} queueItem   The queue item for which the request has been initiated
-     * @param {Object} requestOptions The options generated for the HTTP request
-     */
-    crawler.emit("fetchstart", queueItem, requestOptions);
-=======
             crawler.queue.update(queueItem.url, {
                 fetched: true,
                 status: "failed",
@@ -1327,19 +1165,24 @@
                     return crawler.emit("queueerror", error, queueItem);
                 }
 
-                // Emit 5xx / 4xx event
+                /**
+                 * Fired when a request encounters an unknown error
+                 * @event Crawler#fetchclienterror
+                 * @param {QueueItem} queueItem The queue item for which the request has errored
+                 * @param {Object} error        The error supplied to the `error` event on the request
+                 */
                 crawler.emit("fetchclienterror", queueItem, errorData);
             });
         });
 
-        // Emit fetchstart event once everything about the request has been
-        // established.
-        //
-        // This code previously relied on a side-effect to enable per-request
-        // mangling of the request options, but that was probably not a good idea.
+        /**
+         * Fired just after a request has been initiated
+         * @event Crawler#fetchstart
+         * @param {QueueItem} queueItem   The queue item for which the request has been initiated
+         * @param {Object} requestOptions The options generated for the HTTP request
+         */
         crawler.emit("fetchstart", queueItem, requestOptions);
     });
->>>>>>> e7c2a79b
 
     return crawler;
 };
@@ -1384,10 +1227,7 @@
         dataReceived = false,
         timeHeadersReceived = Date.now(),
         timeDataReceived,
-<<<<<<< HEAD
         redirectQueueItem,
-=======
->>>>>>> e7c2a79b
         responseBuffer,
         responseLength,
         responseLengthReceived = 0,
@@ -1396,34 +1236,6 @@
     timeCommenced = timeCommenced || Date.now();
     responseLength = parseInt(response.headers["content-length"], 10);
     responseLength = !isNaN(responseLength) ? responseLength : 0;
-
-<<<<<<< HEAD
-    // Save timing and content some header information into queue
-    stateData.requestLatency = timeHeadersReceived - timeCommenced;
-    stateData.requestTime    = timeHeadersReceived - timeCommenced;
-    stateData.contentLength  = responseLength;
-    stateData.contentType    = contentType = response.headers["content-type"];
-    stateData.code           = response.statusCode;
-    stateData.headers        = response.headers;
-
-    // Do we need to save cookies? Were we sent any?
-    if (crawler.acceptCookies && response.headers.hasOwnProperty("set-cookie")) {
-        try {
-            crawler.cookies.addFromHeaders(response.headers["set-cookie"]);
-        } catch (error) {
-            crawler.emit("cookieerror", queueItem, error, response.headers["set-cookie"]);
-        }
-    }
-
-    /**
-     * Fired when the headers for a request have been received
-     * @event Crawler#fetchheaders
-     * @param {QueueItem} queueItem           The queue item for which the headers have been received
-     * @param {http.IncomingMessage} response The [http.IncomingMessage]{@link https://nodejs.org/api/http.html#http_class_http_incomingmessage} for the request's response
-     */
-    crawler.emit("fetchheaders", queueItem, response);
-=======
->>>>>>> e7c2a79b
 
     crawler.queue.update(queueItem.url, {
         stateData: {
@@ -1439,12 +1251,6 @@
             return crawler.emit("queueerror", error, queueItem);
         }
 
-<<<<<<< HEAD
-    function emitFetchComplete(responseBody, decompressedBuffer) {
-        queueItem.fetched = true;
-        queueItem.status = "downloaded";
-        responseBody = crawler.decodeResponses ? crawler.decodeBuffer(responseBody, stateData.contentType) : responseBody;
-=======
         // Do we need to save cookies? Were we sent any?
         if (crawler.acceptCookies && response.headers.hasOwnProperty("set-cookie")) {
             try {
@@ -1453,24 +1259,17 @@
                 crawler.emit("cookieerror", queueItem, error, response.headers["set-cookie"]);
             }
         }
->>>>>>> e7c2a79b
-
-        // Emit header receive event
-        crawler.emit("fetchheaders", queueItem, response);
-
-<<<<<<< HEAD
+
         /**
-         * Fired when the request has completed
-         * @event Crawler#fetchcomplete
-         * @param {QueueItem} queueItem           The queue item for which the request has completed
-         * @param {String|Buffer} responseBody    If Crawler.decodeResponses is true, this will be the decoded HTTP response. Otherwise it will be the raw response buffer.
+         * Fired when the headers for a request have been received
+         * @event Crawler#fetchheaders
+         * @param {QueueItem} queueItem           The queue item for which the headers have been received
          * @param {http.IncomingMessage} response The [http.IncomingMessage]{@link https://nodejs.org/api/http.html#http_class_http_incomingmessage} for the request's response
          */
-        crawler.emit("fetchcomplete", queueItem, responseBody, response);
-=======
+        crawler.emit("fetchheaders", queueItem, response);
+
         // We already know that the response will be too big
         if (responseLength > crawler.maxResourceSize) {
->>>>>>> e7c2a79b
 
             crawler.queue.update(queueItem.url, {
                 fetched: true
@@ -1502,32 +1301,8 @@
                     crawler._openRequests.splice(
                         crawler._openRequests.indexOf(response.req), 1);
 
-<<<<<<< HEAD
-        if (crawler.depthAllowed(queueItem)) {
-            // No matter the value of `crawler.decompressResponses`, we still
-            // decompress the response if it's gzipped or deflated. This is
-            // because we always provide the discoverResources method with a
-            // decompressed buffer
-            if (/(gzip|deflate)/.test(stateData.headers["content-encoding"])) {
-                zlib.unzip(responseBuffer, function(error, decompressedBuffer) {
-                    if (error) {
-                        /**
-                         * Fired when an error was encountered while unzipping the response data
-                         * @event Crawler#gziperror
-                         * @param {QueueItem} queueItem           The queue item for which the unzipping failed
-                         * @param {String|Buffer} responseBody    If Crawler.decodeResponses is true, this will be the decoded HTTP response. Otherwise it will be the raw response buffer.
-                         * @param {http.IncomingMessage} response The [http.IncomingMessage]{@link https://nodejs.org/api/http.html#http_class_http_incomingmessage} for the request's response
-                         */
-                        crawler.emit("gziperror", queueItem, error, responseBuffer);
-                        emitFetchComplete(responseBuffer);
-                    } else {
-                        var responseBody = crawler.decompressResponses ? decompressedBuffer : responseBuffer;
-                        emitFetchComplete(responseBody, decompressedBuffer);
-                    }
-=======
                     response.socket.destroy();
                     crawler.emit("downloadprevented", queueItem, response);
->>>>>>> e7c2a79b
                 });
 
                 return false;
@@ -1571,82 +1346,6 @@
                     crawler.emit("notmodified", queueItem, response, cacheObject);
                 });
             } else {
-<<<<<<< HEAD
-
-                // The response size exceeds maxResourceSize. Throw event and
-                // ignore. We'll then deal with the data that we have.
-                response.socket.destroy();
-
-                /**
-                 * Fired when a resource couldn't be downloaded because it exceeded the maximum allowed size
-                 * @event Crawler#fetchdataerror
-                 * @param {QueueItem} queueItem           The queue item for which the request failed
-                 * @param {http.IncomingMessage} response The [http.IncomingMessage]{@link https://nodejs.org/api/http.html#http_class_http_incomingmessage} for the request's response
-                 */
-                crawler.emit("fetchdataerror", queueItem, response);
-=======
-                // Emit notmodified event. We don't have a cache available, so
-                // we don't send any data.
-                crawler.emit("notmodified", queueItem, response);
->>>>>>> e7c2a79b
-            }
-
-            crawler._isFirstRequest = false;
-
-        // If we should queue a redirect
-        } else if (response.statusCode >= 300 && response.statusCode < 400 && response.headers.location) {
-
-            crawler.queue.update(queueItem.url, {
-                fetched: true,
-                status: "redirected"
-            }, function(error, queueItem) {
-
-                var referrerQueueItem = crawler.processURL(response.headers.location, queueItem);
-
-                if (crawler._isFirstRequest) {
-                    referrerQueueItem.depth = QUEUE_ITEM_INITIAL_DEPTH;
-                }
-
-                // Emit redirect event
-                crawler.emit("fetchredirect", queueItem, referrerQueueItem, response);
-
-<<<<<<< HEAD
-        // Only if we're prepared to download non-text resources...
-        if (crawler.downloadUnsupported || crawler.mimeTypeSupported(contentType)) {
-=======
-                if (crawler.allowInitialDomainChange && crawler._isFirstRequest) {
-                    crawler.host = referrerQueueItem.host;
-                }
->>>>>>> e7c2a79b
-
-                // Clean URL, add to queue...
-                crawler.queueURL(referrerQueueItem, queueItem);
-                response.socket.destroy();
-
-                // Remove this request from the open request map
-                crawler._openRequests.splice(
-                    crawler._openRequests.indexOf(response.req), 1);
-            });
-
-        // Ignore this request, but record that we had a 404
-        } else if (response.statusCode === 404 || response.statusCode === 410) {
-
-            crawler.queue.update(queueItem.url, {
-                fetched: true,
-                status: "notfound"
-            }, function(error, queueItem) {
-                // Emit 404 event
-                crawler.emit("fetch" + response.statusCode, queueItem, response);
-                response.socket.destroy();
-
-                // Remove this request from the open request map
-                crawler._openRequests.splice(
-                    crawler._openRequests.indexOf(response.req), 1);
-
-<<<<<<< HEAD
-        if (crawler.cache !== null && crawler.cache.getCacheData) {
-            // We've got access to a cache
-            crawler.cache.getCacheData(queueItem, function(cacheObject) {
                 /**
                  * Fired when the crawler's cache was enabled and the server responded with a 304 Not Modified status for the request
                  * @event Crawler#notmodified
@@ -1654,10 +1353,74 @@
                  * @param {http.IncomingMessage} response The [http.IncomingMessage]{@link https://nodejs.org/api/http.html#http_class_http_incomingmessage} for the request's response
                  * @param {CacheObject} cacheObject       The CacheObject returned from the cache backend
                  */
-                crawler.emit("notmodified", queueItem, response, cacheObject);
-=======
+                crawler.emit("notmodified", queueItem, response);
+            }
+
+            crawler._isFirstRequest = false;
+
+        // If we should queue a redirect
+        } else if (response.statusCode >= 300 && response.statusCode < 400 && response.headers.location) {
+
+            crawler.queue.update(queueItem.url, {
+                fetched: true,
+                status: "redirected"
+            }, function(error, queueItem) {
+
+                // Parse the redirect URL ready for adding to the queue...
+                redirectQueueItem = crawler.processURL(response.headers.location, queueItem);
+
+                /**
+                 * Fired when the server returned a redirect HTTP status for the request
+                 * @event Crawler#fetchredirect
+                 * @param {QueueItem} queueItem           The queue item for which the request was redirected
+                 * @param {QueueItem} redirectQueueItem   The queue item for the redirect target resource
+                 * @param {http.IncomingMessage} response The [http.IncomingMessage]{@link https://nodejs.org/api/http.html#http_class_http_incomingmessage} for the request's response
+                 */
+                crawler.emit("fetchredirect", queueItem, redirectQueueItem, response);
+
+                if (crawler._isFirstRequest) {
+                    redirectQueueItem.depth = 1;
+                }
+
+                if (crawler.allowInitialDomainChange && crawler._isFirstRequest) {
+                    crawler.host = redirectQueueItem.host;
+                }
+
+                crawler.queueURL(redirectQueueItem, queueItem);
+                response.socket.destroy();
+
+                // Remove this request from the open request map
+                crawler._openRequests.splice(
+                    crawler._openRequests.indexOf(response.req), 1);
+            });
+
+        // Ignore this request, but record that we had a 404
+        } else if (response.statusCode === 404 || response.statusCode === 410) {
+
+            crawler.queue.update(queueItem.url, {
+                fetched: true,
+                status: "notfound"
+            }, function(error, queueItem) {
+                /**
+                 * Fired when the server returned a 404 Not Found status for the request
+                 * @event Crawler#fetch404
+                 * @param {QueueItem} queueItem           The queue item for which the request returned a 404 status
+                 * @param {http.IncomingMessage} response The [http.IncomingMessage]{@link https://nodejs.org/api/http.html#http_class_http_incomingmessage} for the request's response
+                 */
+                /**
+                 * Fired when the server returned a 410 Gone status for the request
+                 * @event Crawler#fetch410
+                 * @param {QueueItem} queueItem           The queue item for which the request returned a 410 status
+                 * @param {http.IncomingMessage} response The [http.IncomingMessage]{@link https://nodejs.org/api/http.html#http_class_http_incomingmessage} for the request's response
+                 */
+                crawler.emit("fetch" + response.statusCode, queueItem, response);
+                response.socket.destroy();
+
+                // Remove this request from the open request map
+                crawler._openRequests.splice(
+                    crawler._openRequests.indexOf(response.req), 1);
+
                 crawler._isFirstRequest = false;
->>>>>>> e7c2a79b
             });
 
         // And oh dear. Handle this one as well. (other 400s, 500s, etc)
@@ -1667,7 +1430,12 @@
                 fetched: true,
                 status: "failed"
             }, function(error, queueItem) {
-                // Emit 5xx / 4xx event
+                /**
+                 * Fired when the server returned a status code above 400 that isn't 404 or 410
+                 * @event Crawler#fetcherror
+                 * @param {QueueItem} queueItem           The queue item for which the request failed
+                 * @param {http.IncomingMessage} response The [http.IncomingMessage]{@link https://nodejs.org/api/http.html#http_class_http_incomingmessage} for the request's response
+                 */
                 crawler.emit("fetcherror", queueItem, response);
                 response.socket.destroy();
 
@@ -1694,35 +1462,17 @@
                     return crawler.emit("queueerror", error, queueItem);
                 }
 
-<<<<<<< HEAD
-        // Parse the redirect URL ready for adding to the queue...
-        redirectQueueItem = crawler.processURL(response.headers.location, queueItem);
-
-        /**
-         * Fired when the server returned a redirect HTTP status for the request
-         * @event Crawler#fetchredirect
-         * @param {QueueItem} queueItem           The queue item for which the request was redirected
-         * @param {QueueItem} redirectQueueItem   The queue item for the redirect target resource
-         * @param {http.IncomingMessage} response The [http.IncomingMessage]{@link https://nodejs.org/api/http.html#http_class_http_incomingmessage} for the request's response
-         */
-        crawler.emit("fetchredirect", queueItem, redirectQueueItem, response);
-
-        if (crawler._isFirstRequest) {
-            redirectQueueItem.depth = 1;
-        }
-
-        if (crawler.allowInitialDomainChange && crawler._isFirstRequest) {
-            crawler.host = redirectQueueItem.host;
-        }
-
-        // Clean URL, add to queue...
-        crawler.queueURL(redirectQueueItem, queueItem);
-        response.socket.destroy();
-=======
                 if (crawler.decodeResponses) {
                     responseBody = crawler.decodeBuffer(responseBody, queueItem.stateData.contentType);
                 }
 
+                /**
+                 * Fired when the request has completed
+                 * @event Crawler#fetchcomplete
+                 * @param {QueueItem} queueItem           The queue item for which the request has completed
+                 * @param {String|Buffer} responseBody    If Crawler.decodeResponses is true, this will be the decoded HTTP response. Otherwise it will be the raw response buffer.
+                 * @param {http.IncomingMessage} response The [http.IncomingMessage]{@link https://nodejs.org/api/http.html#http_class_http_incomingmessage} for the request's response
+                 */
                 crawler.emit("fetchcomplete", queueItem, responseBody, response);
 
                 // We only process the item if it's of a valid mimetype
@@ -1742,7 +1492,6 @@
             responseBuffer = responseBuffer.slice(0, responseLengthReceived);
             dataReceived = true;
             timeDataReceived = Date.now();
->>>>>>> e7c2a79b
 
             crawler.queue.update(queueItem.url, {
                 stateData: {
@@ -1772,6 +1521,13 @@
                 if (/(gzip|deflate)/.test(queueItem.stateData.headers["content-encoding"])) {
                     zlib.unzip(responseBuffer, function(error, decompressedBuffer) {
                         if (error) {
+                            /**
+                             * Fired when an error was encountered while unzipping the response data
+                             * @event Crawler#gziperror
+                             * @param {QueueItem} queueItem           The queue item for which the unzipping failed
+                             * @param {String|Buffer} responseBody    If Crawler.decodeResponses is true, this will be the decoded HTTP response. Otherwise it will be the raw response buffer.
+                             * @param {http.IncomingMessage} response The [http.IncomingMessage]{@link https://nodejs.org/api/http.html#http_class_http_incomingmessage} for the request's response
+                             */
                             crawler.emit("gziperror", queueItem, error, responseBuffer);
                             emitFetchComplete(responseBuffer);
                         } else {
@@ -1785,27 +1541,10 @@
             });
         }
 
-<<<<<<< HEAD
-        /**
-         * Fired when the server returned a 404 Not Found status for the request
-         * @event Crawler#fetch404
-         * @param {QueueItem} queueItem           The queue item for which the request returned a 404 status
-         * @param {http.IncomingMessage} response The [http.IncomingMessage]{@link https://nodejs.org/api/http.html#http_class_http_incomingmessage} for the request's response
-         */
-        /**
-         * Fired when the server returned a 410 Gone status for the request
-         * @event Crawler#fetch410
-         * @param {QueueItem} queueItem           The queue item for which the request returned a 410 status
-         * @param {http.IncomingMessage} response The [http.IncomingMessage]{@link https://nodejs.org/api/http.html#http_class_http_incomingmessage} for the request's response
-         */
-        crawler.emit("fetch" + response.statusCode, queueItem, response);
-        response.socket.destroy();
-=======
         function receiveData(chunk) {
             if (!chunk.length || dataReceived) {
                 return;
             }
->>>>>>> e7c2a79b
 
             if (responseLengthReceived + chunk.length > responseBuffer.length) {
 
@@ -1823,25 +1562,21 @@
                     responseBuffer = tmpNewBuffer;
                 } else {
 
-<<<<<<< HEAD
-        /**
-         * Fired when the server returned a status code above 400 that isn't 404 or 410
-         * @event Crawler#fetcherror
-         * @param {QueueItem} queueItem           The queue item for which the request failed
-         * @param {http.IncomingMessage} response The [http.IncomingMessage]{@link https://nodejs.org/api/http.html#http_class_http_incomingmessage} for the request's response
-         */
-        crawler.emit("fetcherror", queueItem, response);
-        response.socket.destroy();
-=======
                     // The response size exceeds maxResourceSize. Throw event and
                     // ignore. We'll then deal with the data that we have.
                     response.socket.destroy();
+
+                    /**
+                     * Fired when a resource couldn't be downloaded because it exceeded the maximum allowed size
+                     * @event Crawler#fetchdataerror
+                     * @param {QueueItem} queueItem           The queue item for which the request failed
+                     * @param {http.IncomingMessage} response The [http.IncomingMessage]{@link https://nodejs.org/api/http.html#http_class_http_incomingmessage} for the request's response
+                     */
                     crawler.emit("fetchdataerror", queueItem, response);
                 }
             } else {
                 chunk.copy(responseBuffer, responseLengthReceived, 0, chunk.length);
             }
->>>>>>> e7c2a79b
 
             responseLengthReceived += chunk.length;
         }
@@ -1994,7 +1729,65 @@
     };
 };
 
-<<<<<<< HEAD
+/*
+    Public: Given a function, this method adds it to an internal list maintained
+    by the crawler to be executed against each URL to determine whether it should
+    be downloaded or not.
+
+    callback -  Function to be called when evaluating resource headers. This
+                function is passed a queueItem, including stateData properties.
+                It can determine whether it should be requested or not by
+                returning a boolean - false for no, true for yes.
+
+    Examples
+
+        crawler.addDownloadCondition(function(queueItem) {
+            return (queueItem.host !== "evildomain.com");
+        });
+
+    Returns the ID of the fetch condition - used for removing it from the
+    crawler later.
+
+*/
+Crawler.prototype.addDownloadCondition = function(callback) {
+    if (!(callback instanceof Function)) {
+        throw new Error("Download condition must be a function");
+    }
+
+    this._downloadConditions.push(callback);
+    return this._downloadConditions.length - 1;
+};
+
+/*
+    Public: Given the ID of an existing download condition, this function
+    removes it from the crawler's internal list of conditions.
+
+    index - ID of fetch condition to be removed.
+
+    Examples
+
+        crawler.removeDownloadCondition(3);
+
+    Returns true if the fetch condition was removed, and throws an error if it
+    could not be found.
+
+*/
+Crawler.prototype.removeDownloadCondition = function(index) {
+    var crawler = this;
+
+    if (index instanceof Function) {
+        var itemIndex = findIndex(crawler._downloadConditions, function(condition) {
+            return condition === index;
+        });
+
+        return Boolean(crawler._downloadConditions.splice(itemIndex, 1));
+    } else if (typeof index === "number") {
+        return Boolean(crawler._downloadConditions.splice(index, 1));
+    }
+
+    throw new Error("Unable to find indexed download condition");
+};
+
 /**
  * Adds a function to an array of functions, where each one is evaluated against
  * every queue item that the crawler attempts to queue. If any of these
@@ -2002,88 +1795,6 @@
  * @param  {Function} callback Function to be called after resource discovery that's able to prevent queueing of resource
  * @return {Number}            The index of the fetch condition in the fetch conditions array. This can later be used to remove the fetch condition.
  */
-=======
-/*
-    Public: Given a function, this method adds it to an internal list maintained
-    by the crawler to be executed against each URL to determine whether it should
-    be downloaded or not.
-
-    callback -  Function to be called when evaluating resource headers. This
-                function is passed a queueItem, including stateData properties.
-                It can determine whether it should be requested or not by
-                returning a boolean - false for no, true for yes.
-
-    Examples
-
-        crawler.addDownloadCondition(function(queueItem) {
-            return (queueItem.host !== "evildomain.com");
-        });
-
-    Returns the ID of the fetch condition - used for removing it from the
-    crawler later.
-
-*/
-Crawler.prototype.addDownloadCondition = function(callback) {
-    if (!(callback instanceof Function)) {
-        throw new Error("Download condition must be a function");
-    }
-
-    this._downloadConditions.push(callback);
-    return this._downloadConditions.length - 1;
-};
-
-/*
-    Public: Given the ID of an existing download condition, this function
-    removes it from the crawler's internal list of conditions.
-
-    index - ID of fetch condition to be removed.
-
-    Examples
-
-        crawler.removeDownloadCondition(3);
-
-    Returns true if the fetch condition was removed, and throws an error if it
-    could not be found.
-
-*/
-Crawler.prototype.removeDownloadCondition = function(index) {
-    var crawler = this;
-
-    if (index instanceof Function) {
-        var itemIndex = findIndex(crawler._downloadConditions, function(condition) {
-            return condition === index;
-        });
-
-        return Boolean(crawler._downloadConditions.splice(itemIndex, 1));
-    } else if (typeof index === "number") {
-        return Boolean(crawler._downloadConditions.splice(index, 1));
-    }
-
-    throw new Error("Unable to find indexed download condition");
-};
-
-/*
-    Public: Given a function, this method adds it to an internal list maintained
-    by the crawler to be executed against each URL to determine whether it should
-    be fetched or not.
-
-    callback -  Function to be called when evaluating a URL. This function is
-                passed an object containing the protocol, hostname, port, and path
-                of a resource to be fetched. It can determine whether it should
-                be requested or not by returning a boolean - false for no, true
-                for yes.
-
-    Examples
-
-        crawler.addFetchCondition(function(queueItem) {
-            return (queueItem.host !== "evildomain.com");
-        });
-
-    Returns the ID of the fetch condition - used for removing it from the crawler
-    later.
-
-*/
->>>>>>> e7c2a79b
 Crawler.prototype.addFetchCondition = function(callback) {
     if (!(callback instanceof Function)) {
         throw new Error("Fetch condition must be a function");
