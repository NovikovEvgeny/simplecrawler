--- conflicted
+++ resolved
@@ -957,14 +957,8 @@
     }
 
     // Pass this URL past fetch conditions to ensure the user thinks it's valid
-<<<<<<< HEAD
     var fetchDenied = crawler._fetchConditions.reduce(function(prev, callback) {
-        return prev || !callback(parsedURL);
-=======
-    var fetchDenied = false;
-    fetchDenied = crawler._fetchConditions.reduce(function(prev, callback) {
         return prev || !callback(parsedURL, queueItem);
->>>>>>> f487afda
     }, false);
 
     if (fetchDenied) {
