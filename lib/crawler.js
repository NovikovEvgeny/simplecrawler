/*
 * Simplecrawler
 * https://github.com/cgiffard/node-simplecrawler
 *
 * Copyright (c) 2011-2015, Christopher Giffard
 *
 */

// Queue Dependency
var FetchQueue      = require("./queue.js"),
    CookieJar       = require("./cookies.js"),
    MetaInfo        = require("../package.json");

var http            = require("http"),
    https           = require("https"),
    EventEmitter    = require("events").EventEmitter,
    uri             = require("urijs"),
    zlib            = require("zlib"),
    util            = require("util"),
    iconv           = require("iconv-lite"),
    robotsTxtParser = require("robots-parser");

var QUEUE_ITEM_INITIAL_DEPTH = 1;

/*
    Public: Constructor for the crawler.

    host                -   Initial hostname/domain to begin crawling from. By
                            default, the crawl will be locked to this hostname.
    initialPath         -   Initial path to begin crawling from.
    initialPort         -   Port to begin crawling from.
    interval            -   Request interval for the crawler. Defaults to 250ms.

    Examples

        var crawler = new Crawler("example.com","/",80,500);

        var crawler = new Crawler("example.com");

    Returns the crawler object which has now been constructed.

*/
var Crawler = function(host, initialPath, initialPort, interval) {
    var crawler = this;

    // Data integrity checks
    if (initialPort && isNaN(initialPort)) {
        throw new Error("Port must be a number!");
    }

    // SETTINGS TO STUFF WITH
    // (not here! Do it when you create a `new Crawler()`)

    // Domain to crawl
    crawler.host            = host || "";

    // Gotta start crawling *somewhere*
    crawler.initialPath     = initialPath || "/";
    crawler.initialPort     = initialPort || 80;
    crawler.initialProtocol = "http";

    // Internal 'tick' interval for spawning new requests
    // (as long as concurrency is under cap)
    // One request will be spooled per tick, up to the concurrency threshold.
    crawler.interval        = interval || 250;

    // Maximum request concurrency. Be sensible. Five ties in with node's
    // default maxSockets value.
    crawler.maxConcurrency  = 5;

    // Maximum time we'll wait for headers
    crawler.timeout         = 5 * 60 * 1000;

    // Maximum time we'll wait for async listeners.
    crawler.listenerTTL     = 10 * 1000;

    // User Agent
    crawler.userAgent =
            "Node/" + MetaInfo.name + " " + MetaInfo.version +
            " (" + MetaInfo.repository.url + ")";

    // Queue for requests - FetchQueue gives us stats and other sugar
    // (but it's basically just an array)
    crawler.queue           = new FetchQueue();

    // Do we exclude certain URL's based on rules found in robots.txt?
    crawler.respectRobotsTxt = true;

    // Should we update crawler.host if the first response is a redirect to another domain.
    crawler.allowInitialDomainChange = false;

    // Set Accept-Encoding header and automatically decompress HTTP responses
    // based on Content-Encoding header
    crawler.decompressResponses = true;

    // Decode HTTP responses based on their Content-Type header or any
    // inline charset definition
    crawler.decodeResponses = false;

    // Do we filter by domain?
    // Unless you want to be crawling the entire internet, I would
    // recommend leaving this on!
    crawler.filterByDomain  = true;

    // Do we scan subdomains?
    crawler.scanSubdomains  = false;

    // Treat WWW subdomain the same as the main domain (and don't count
    // it as a separate subdomain)
    crawler.ignoreWWWDomain = true;

    // Or go even further and strip WWW subdomain from domains altogether!
    crawler.stripWWWDomain  = false;

    // Internal cachestore
    crawler.cache           = null;

    // Use an HTTP Proxy?
    crawler.useProxy        = false;
    crawler.proxyHostname   = "127.0.0.1";
    crawler.proxyPort       = 8123;
    crawler.proxyUser       = null;
    crawler.proxyPass       = null;

    // Support for HTTP basic auth
    crawler.needsAuth       = false;
    crawler.authUser        = "";
    crawler.authPass        = "";

    // Support for retaining cookies for parse duration
    crawler.acceptCookies   = true;
    crawler.cookies         = new CookieJar();

    // Support for custom headers...
    crawler.customHeaders   = {};

    // Domain Whitelist
    // We allow domains to be whitelisted, so cross-domain requests can be made.
    crawler.domainWhitelist = [];

    // Keep track of what hosts (hostname and port - if port is non-standard)
    // we've fetched from
    crawler.touchedHosts = [];

    // Supported Protocols
    crawler.allowedProtocols = [
        /^http(s)?$/i,                  // HTTP & HTTPS
        /^(rss|atom|feed)(\+xml)?$/i    // RSS / XML
    ];

    // Max file size to download/store
    crawler.maxResourceSize = 1024 * 1024 * 16; // 16mb

    // Supported MIME-types
    // Matching MIME-types will be scanned for links
    crawler.supportedMimeTypes = [
        /^text\//i,
        /^application\/(rss|html|xhtml)?[\+\/\-]?xml/i,
        /^application\/javascript/i,
        /^xml/i
    ];

    // Download linked, but unsupported files (binary - images, documents, etc)
    crawler.downloadUnsupported = true;

    // URL Encoding setting...
    crawler.urlEncoding = "unicode";

    // Strip Querystring Parameters from URL
    crawler.stripQuerystring = false;

    // Regular expressions for finding URL items in HTML and text
    crawler.discoverRegex = [
        /\s(?:href|src)\s?=\s?(["']).*?\1/ig,
        /\s(?:href|src)\s?=\s?[^"'\s][^\s>]+/ig,
        /\s?url\((["']).*?\1\)/ig,
        /\s?url\([^"'].*?\)/ig,

        // This could easily duplicate matches above, e.g. in the case of
        // href="http://example.com"
        /http(s)?\:\/\/[^?\s><\'\"]+/ig,

        // This might be a bit of a gamble... but get hard-coded
        // strings out of javacript: URLs. They're often popup-image
        // or preview windows, which would otherwise be unavailable to us.
        // Worst case scenario is we make some junky requests.
        /^javascript\:[a-z0-9\$\_\.]+\(['"][^'"\s]+/ig,

        // Find srcset links
        function (string) {
            var result = /\ssrcset\s*=\s*(["'])(.*)\1/.exec(string);
            return Array.isArray(result) ? String(result[2]).split(",").map(function (string) {
                return string.replace(/\s?\w*$/, "").trim();
            }) : "";
        },

        // Find resources in <meta> redirects. We need to wrap these RegExp's in
        // functions because we only want to return the first capture group, not
        // the entire match. And we need two RegExp's because the necessary
        // attributes on the <meta> tag can appear in any order
        function(string) {
            var match = string.match(/<\s*meta[^>]*http-equiv=["']{0,1}refresh["']{0,1}[^>]*content=["']{0,1}[^"'>]*url=([^"'>]*)["']{0,1}[^>]*>/i);
            return Array.isArray(match) ? [match[1]] : undefined;
        },
        function(string) {
            var match = string.match(/<\s*meta[^>]*content=["']{0,1}[^"'>]*url=([^"'>]*)["']{0,1}[^>]*http-equiv=["']{0,1}refresh["']{0,1}[^>]*>/i);
            return Array.isArray(match) ? [match[1]] : undefined;
        }
    ];

    // Whether to parse inside HTML comments
    crawler.parseHTMLComments = true;

    // Whether to parse inside script tags
    crawler.parseScriptTags = true;

    // Max depth parameter
    crawler.maxDepth = 0;

    // Matching MIME-types will be allowed to fetch further than max depth
    crawler.whitelistedMimeTypes = [
        /^text\/(css|javascript|ecmascript)/i,
        /^application\/javascript/i,
        /^application\/x-font/i,
        /^application\/font/i,
        /^image\//i,
        /^font\//i
    ];

    // Whether to allow 'resources' greater than the max depth to be downloaded
    crawler.fetchWhitelistedMimeTypesBelowMaxDepth = false;

    // Ignore invalid SSL certificates
    crawler.ignoreInvalidSSL = false;

    // The HTTP / HTTPS agent used to crawl
    crawler.httpAgent       = http.globalAgent;
    crawler.httpsAgent      = https.globalAgent;

    // STATE (AND OTHER) VARIABLES NOT TO STUFF WITH
    var hiddenProps = {
        _robotsTxts: [],
        _isFirstRequest:	true,
        _openRequests: 0,
        _fetchConditions: [],
        _openListeners: 0
    };

    // Run the EventEmitter constructor
    EventEmitter.call(crawler);

    // Apply all the hidden props
    Object.keys(hiddenProps).forEach(function(key) {
        Object.defineProperty(crawler, key, {
            writable: true,
            enumerable: false,
            value: hiddenProps[key]
        });
    });
};

util.inherits(Crawler, EventEmitter);

/*
    Public: Starts or resumes the crawl. If the queue is empty, it adds a new
    queue item from which to begin crawling based on the initial configuration
    of the crawler itself. The crawler waits for process.nextTick to begin, so
    handlers and other properties can be altered or addressed before the crawl
    commences.

    Examples

        crawler.start();

    Returns the crawler object, to enable chaining.

*/
Crawler.prototype.start = function() {
    var crawler = this;

    if (crawler.running) {
        return crawler;
    }

    // only if we haven't already got stuff in our queue...
    crawler.queue.getLength(function(err, length) {
        if (err) {
            throw err;
        }

        if (!length) {
            var initialUrl = uri({
                protocol: crawler.initialProtocol,
                hostname: crawler.host,
                port: crawler.initialPort,
                path: crawler.initialPath
            }).href();

            var queueItem = crawler.processURL(initialUrl);
            queueItem.referrer = undefined;
            queueItem.depth = QUEUE_ITEM_INITIAL_DEPTH;

            crawler.queue.add(queueItem, function(error) {
                if (error) {
                    throw error;
                }
            });
        }

        process.nextTick(function() {
            crawler.crawlIntervalID = setInterval(function() {
                crawler.crawl(crawler);
            }, crawler.interval);

            // Now kick off the initial crawl
            crawler.crawl();
        });

        crawler.running = true;
        crawler.emit("crawlstart");
    });


    return crawler;
};

/*
    Public: Fetch condition that looks at robots.txt rules. Method is replaced
    once the content of robots.txt has been loaded.

    queueItem - A queueItem or a URL string

    Returns a boolean
 */
Crawler.prototype.urlIsAllowed = function (queueItem) {
    var crawler = this;

    if (typeof queueItem === "object") {
        queueItem = {
            protocol: queueItem.protocol,
            hostname: queueItem.host,
            port: queueItem.port.toString(),
            path: queueItem.uriPath,
            query: queueItem.path.split("?")[1]
        };
    }

    var formattedURL = uri(queueItem).normalize().href(),
        allowed = false;

    // The punycode module sometimes chokes on really weird domain
    // names. Catching those errors to prevent crawler from crashing
    try {
        allowed = crawler._robotsTxts.reduce(function (result, robots) {
            var allowed = robots.isAllowed(formattedURL, crawler.userAgent);
            return result !== undefined ? result : allowed;
        }, undefined);
    } catch (error) {
        // URL will be avoided
    }

    return allowed === undefined ? true : allowed;
};

/*
    Public: Generates a configuration object for http[s].request.

    queueItem - Queue item representing resource to be fetched

    Returns an object that can be passed directly to http[s].request.

*/
Crawler.prototype.getRequestOptions = function (queueItem) {
    var crawler = this;

    var agent = queueItem.protocol === "https" ? crawler.httpsAgent : crawler.httpAgent;

    // Extract request options from queue;
    var requestHost = queueItem.host,
        requestPort = queueItem.port,
        requestPath = queueItem.path;

    // Are we passing through an HTTP proxy?
    if (crawler.useProxy) {
        requestHost = crawler.proxyHostname;
        requestPort = crawler.proxyPort;
        requestPath = queueItem.url;
    }

    var isStandardHTTPPort = queueItem.protocol === "http" && queueItem.port !== 80,
        isStandardHTTPSPort = queueItem.protocol === "https" && queueItem.port !== 443;

    // Load in request options
    var requestOptions = {
        method: "GET",
        host: requestHost,
        port: requestPort,
        path: requestPath,
        agent: agent,
        headers: {
            "Accept": "text/html,application/xhtml+xml,application/xml;q=0.9,*/*;q=0.8",
            "User-Agent": crawler.userAgent,
            "Host": queueItem.host + (isStandardHTTPPort || isStandardHTTPSPort ? ":" + queueItem.port : "")
        }
    };

    if (crawler.decompressResponses) {
        requestOptions.headers["Accept-Encoding"] = "gzip, deflate";
    }

    if (queueItem.referrer) {
        requestOptions.headers.Referer = queueItem.referrer;
    }

    // If port is one of the HTTP/HTTPS defaults, delete the option to avoid conflicts
    if (requestPort === 80 || requestPort === 443) {
        delete requestOptions.port;
    }

    // Add cookie header from cookie jar if we're configured to
    // send/accept cookies
    if (crawler.acceptCookies && crawler.cookies.getAsHeader()) {
        requestOptions.headers.cookie =
            crawler.cookies.getAsHeader(queueItem.host, queueItem.path);
    }

    // Add auth headers if we need them
    if (crawler.needsAuth) {
        var auth = crawler.authUser + ":" + crawler.authPass;

        // Generate auth header
        auth = "Basic " + new Buffer(auth).toString("base64");
        requestOptions.headers.Authorization = auth;
    }

    // Add proxy auth if we need it
    if (crawler.proxyUser !== null && crawler.proxyPass !== null) {
        var proxyAuth = crawler.proxyUser + ":" + crawler.proxyPass;

        // Generate auth header
        proxyAuth = "Basic " + new Buffer(proxyAuth).toString("base64");
        requestOptions.headers["Proxy-Authorization"] = proxyAuth;
    }

    // And if we've got any custom headers available
    if (crawler.customHeaders) {
        for (var header in crawler.customHeaders) {
            if (crawler.customHeaders.hasOwnProperty(header)) {
                requestOptions.headers[header] = crawler.customHeaders[header];
            }
        }
    }

    return requestOptions;
};

/*
    Public: Initiates a request for the robots.txt resource on crawler's target
    domain.

    url - Fully qualified URL string to the robots.txt file
    callback - Callback with signature: error, robotsTxtUrl, responseBuffer. All arguments are strings.

    Returns the crawler object, to enable chaining.

*/
Crawler.prototype.getRobotsTxt = function (url, callback) {
    var crawler = this,
        errorMsg;

    var robotsTxtUrl = uri(url);
    var client = robotsTxtUrl.protocol() === "https" ? https : http;

    // Apply the ignoreInvalidSSL setting to https connections
    if (client === https && crawler.ignoreInvalidSSL === true) {
        client.rejectUnauthorized = false;
        client.strictSSL = false;
    }

    var requestOptions = crawler.getRequestOptions(crawler.processURL(robotsTxtUrl.href()));

    // Get the resource!
    var clientRequest = client.request(requestOptions, function(response) {
        if (response.statusCode >= 200 && response.statusCode < 300) {
            var responseLength =
                    parseInt(response.headers["content-length"], 10) ||
                    crawler.maxResourceSize,
                responseBuffer = new Buffer(responseLength),
                responseLengthReceived = 0;

            response.on("data", function (chunk) {
                if (responseLengthReceived + chunk.length <= crawler.maxResourceSize) {
                    chunk.copy(responseBuffer, responseLengthReceived, 0, chunk.length);
                    responseLengthReceived += chunk.length;
                } else {
                    response.socket.destroy();
                    callback(new Error("robots.txt exceeded maxResourceSize"));
                }
            });

            var decodeAndReturnResponse = function (error, responseBuffer) {
                if (error) {
                    return callback(new Error("Couldn't unzip robots.txt response body"));
                }

                var contentType = response.headers["content-type"],
                    responseBody = crawler.decodeBuffer(responseBuffer, contentType);

                callback(undefined, robotsTxtUrl.href(), responseBody);
            };

            response.on("end", function () {
                var contentEncoding = response.headers["content-encoding"];

                if (contentEncoding && /(gzip|deflate)/.test(contentEncoding)) {
                    zlib.unzip(responseBuffer, decodeAndReturnResponse);
                } else {
                    decodeAndReturnResponse(undefined, responseBuffer);
                }
            });
        } else if (response.statusCode >= 300 && response.statusCode < 400 &&
            response.headers.location) {

            response.socket.destroy();

            var redirectTarget = uri(response.headers.location)
                .absoluteTo(robotsTxtUrl)
                .normalize();

            if (crawler.domainValid(redirectTarget.hostname())) {
                crawler.getRobotsTxt(redirectTarget.href(), callback);
            } else {
                errorMsg = util.format("%s redirected to a disallowed domain (%s)", robotsTxtUrl.href(), redirectTarget.hostname());
                callback(new Error(errorMsg));
            }
        } else {
            response.socket.destroy();

            errorMsg = util.format("Server responded with status %d when fetching robots.txt", response.statusCode);
            callback(new Error(errorMsg));
        }
    });

    clientRequest.end();

    clientRequest.setTimeout(crawler.timeout, function() {
        clientRequest.abort();
        callback(new Error("robots.txt request timed out"));
    });

    clientRequest.on("error", function(errorData) {
        callback(errorData);
    });

    return crawler;
};

/*
    Public: Determines whether the protocol is supported, given a URL.

    URL - URL with a protocol, for testing.

    Examples

        crawler.protocolSupported("http://google.com/") // true, by default
        crawler.protocolSupported("wss://google.com/")  // false, by default

    Returns a boolean, true if the protocol is supported - false if not.

*/
Crawler.prototype.protocolSupported = function(URL) {
    var protocol,
        crawler = this;

    try {
        protocol = uri(URL).protocol();

        // Unspecified protocol. Assume http
        if (!protocol) {
            protocol = "http";
        }

    } catch (e) {
        // If URIjs died, we definitely /do not/ support the protocol.
        return false;
    }

    return crawler.allowedProtocols.some(function(protocolCheck) {
        return protocolCheck.test(protocol);
    });
};

/*
    Public: Determines whether the mimetype is supported, given a mimetype

    MIMEType    - String containing MIME type to test

    Examples

        crawler.mimeTypeSupported("text/html") // true, by default
        crawler.mimeTypeSupported("application/octet-stream") // false, by default

    Returns a boolean, true if the MIME type is supported — false if not.

*/
Crawler.prototype.mimeTypeSupported = function(MIMEType) {
    var crawler = this;

    return crawler.supportedMimeTypes.some(function(mimeCheck) {
        return mimeCheck.test(MIMEType);
    });
};

/*
    Public: Determines whether the queueItem can be fetched from its depth

    In fact, the queueItem needs to be fetched before calling this (because we
    need its MIME type). This will just determine if we need to send an event
    for this item & if we need to fetch linked resources.

        queueItem   - Queue item object to check

    Returns a boolean, true if the queue item can be fetched - false if not.

*/
Crawler.prototype.depthAllowed = function(queueItem) {
    var crawler = this;

    var belowMaxDepth = crawler.fetchWhitelistedMimeTypesBelowMaxDepth;

    if (typeof belowMaxDepth === "boolean") {
        belowMaxDepth = belowMaxDepth === false ? 0 : Infinity;
    }

    var whitelistedDepth = queueItem.depth - belowMaxDepth;

    return crawler.maxDepth === 0 ||
           queueItem.depth <= crawler.maxDepth ||
                whitelistedDepth <= crawler.maxDepth &&
                crawler.whitelistedMimeTypes.some(function(mimeCheck) {
                    return mimeCheck.test(queueItem.stateData.contentType);
                });
};

/*
    Public: Constructs a queueItem from a URL and a referrer queueItem

    URL      - String containing URL to process
    referrer - queueItem object representing the resource where the URL was discovered

    Examples

        var URLInfo = crawler.processURL("http://www.google.com/fish");

    Returns a queueItem

*/
Crawler.prototype.processURL = function(url, referrer) {
    var newUrl,
        crawler = this;

    if (typeof referrer !== "object") {
        var initialUrl = uri({
            protocol: crawler.initialProtocol,
            hostname: crawler.host,
            port: crawler.initialPort,
            path: crawler.initialPath
        }).href();

        referrer = {
            url: initialUrl,
            depth: QUEUE_ITEM_INITIAL_DEPTH
        };
    }

    // If the URL didn't contain anything, don't fetch it.
    if (!(url && url.trim().length)) {
        return false;
    }

    // Check if querystring should be ignored
    if (crawler.stripQuerystring === true) {
        url = uri(url).removeSearch().href();
    }

    if (crawler.stripWWWDomain && url.match(/https?\:\/\/(www\.).*/i)) {
        url = url.replace("www.", "");
    }

    try {
        newUrl = uri(url).absoluteTo(referrer.url).normalize();

        if (crawler.urlEncoding === "iso8859") {
            newUrl = newUrl.iso8859();
        }
    } catch (e) {
        // Couldn't process the URL, since URIjs choked on it.
        return false;
    }

    // simplecrawler uses slightly different terminology to URIjs. Sorry!
    return {
        host:      newUrl.hostname(),
        path:      newUrl.resource(),
        port:      newUrl.port() || 80,
        protocol:  newUrl.protocol() || "http",
        uriPath:   newUrl.path(),
        url:       newUrl.href(),
        depth:     referrer.depth + 1,
        referrer:  referrer.url,
        fetched:   false,
        status:    "created",
        stateData: {}
    };
};

/*
    Private: Perform string replace operations on a URL string. Eg. removes
    HTML attribute fluff around actual URL, replaces leading "//" with
    absolute protocol etc.

    queueItem - Queue item corresponding to where the resource was found
    URL       - String to be cleaned up

    Examples

        cleanURL({protocol: "http"}, "url('//example.com/about') ")

    Returns a string.
 */
function cleanURL (queueItem, URL) {
    return URL
        .replace(/^(?:\s*href|\s*src)\s*=+\s*/i, "")
        .replace(/^\s*/, "")
        .replace(/^(['"])(.*)\1$/, "$2")
        .replace(/^url\((.*)\)/i, "$1")
        .replace(/^javascript\:\s*([a-z0-9]*\(["'](.*)["']\))*.*/i, "$2")
        .replace(/^(['"])(.*)\1$/, "$2")
        .replace(/^\((.*)\)$/, "$1")
        .replace(/^\/\//, queueItem.protocol + "://")
        .replace(/\&amp;/gi, "&")
        .replace(/\&#38;/gi, "&")
        .replace(/\&#x00026;/gi, "&")
        .split("#")
        .shift()
        .trim();
}

/*
    Public: Clean up a list of resources (normally provided by discoverResources).
    Also expands URL's that are relative to the current page.

    urlMatch  - Array of string resources
    queueItem - Queue item corresponding to where the resources were retrieved from

    Examples

        crawler.cleanExpandResources(["http://www.google.com", "/about", "mailto: example@example.com"])

    Returns an array of URL strings.
*/
Crawler.prototype.cleanExpandResources = function (urlMatch, queueItem) {
    var crawler = this;

    if (!urlMatch) {
        return [];
    }

    return urlMatch
        .map(cleanURL.bind(this, queueItem))
        .reduce(function(list, URL) {

            // Ensure URL is whole and complete
            try {
                URL = uri(URL)
                    .absoluteTo(queueItem.url || "")
                    .normalize()
                    .toString();
            } catch (e) {
                // But if URI.js couldn't parse it - nobody can!
                return list;
            }

            // If we hit an empty item, don't return it
            if (!URL.length) {
                return list;
            }

            // If we don't support the protocol in question
            if (!crawler.protocolSupported(URL)) {
                return list;
            }

            // Does the item already exist in the list?
            if (list.some(function(entry) {
                return entry === URL;
            })) {
                return list;
            }

            return list.concat(URL);
        }, []);
};

/*
    Public: Discovers linked resources in an HTML, XML or text document.

    resourceData    - String containing document with linked resources.
    queueItem       - Queue item corresponding to document being searched.

    Examples

        crawler.discoverResources("http://www.google.com")
        crawler.discoverResources("<a href='...'>test</a>")

    Returns an array of the (string) resource URLs found in the document. If none
    were found, the array will be empty.

*/
Crawler.prototype.discoverResources = function(resourceData, queueItem) {
    // Convert to UTF-8
    // TODO: account for text-encoding.
    var resourceText = resourceData.toString("utf8"),
        crawler = this;

    if (!queueItem) {
        queueItem = {};
    }

    if (!queueItem.protocol) {
        queueItem.protocol = "http";
    }

    if (!crawler.parseHTMLComments) {
        resourceText = resourceText.replace(/<!--([\s\S]+?)-->/g, "");
    }

    if (!crawler.parseScriptTags) {
        resourceText = resourceText.replace(/<script(.*?)>([\s\S]*?)<\/script>/gi, "");
    }

    // Rough scan for URLs
    return crawler.discoverRegex
        .reduce(function(list, regex) {
            var resources = typeof regex === "function" ?
                regex(resourceText) :
                resourceText.match(regex);

            return list.concat(
                crawler.cleanExpandResources(resources, queueItem));
        }, [])
        .reduce(function(list, check) {
            if (list.indexOf(check) < 0) {
                return list.concat([check]);
            }

            return list;
        }, []);
};

/*
    Public: Determines based on crawler state whether a domain is valid for
    crawling.

    host - String containing the hostname of the resource to be fetched.

    Examples

        crawler.domainValid("127.0.0.1");
        crawler.domainValid("google.com");
        crawler.domainValid("test.example.com");

    Returns an true if the domain is valid for crawling, false if not.

*/
Crawler.prototype.domainValid = function(host) {
    var crawler = this;

    // If we're ignoring the WWW domain, remove the WWW for comparisons...
    if (crawler.ignoreWWWDomain) {
        host = host.replace(/^www\./i, "");
    }

    function domainInWhitelist(host) {

        // If there's no whitelist, or the whitelist is of zero length,
        // just return false.
        if (!crawler.domainWhitelist || !crawler.domainWhitelist.length) {
            return false;
        }

        // Otherwise, scan through it.
        return !!crawler.domainWhitelist.some(function(entry) {
            // If the domain is just equal, return true.
            if (host === entry) {
                return true;
            }
            // If we're ignoring WWW subdomains, and both domains,
            // less www. are the same, return true.
            if (crawler.ignoreWWWDomain && host === entry.replace(/^www\./i, "")) {
                return true;
            }
            return false;
        });
    }

    // Checks if the first domain is a subdomain of the second
    function isSubdomainOf(subdomain, host) {

        // Comparisons must be case-insensitive
        subdomain   = subdomain.toLowerCase();
        host        = host.toLowerCase();

        // If we're ignoring www, remove it from both
        // (if www is the first domain component...)
        if (crawler.ignoreWWWDomain) {
            subdomain = subdomain.replace(/^www./ig, "");
            host = host.replace(/^www./ig, "");
        }

        // They should be the same flipped around!
        return subdomain.split("").reverse().join("").substr(0, host.length) ===
                host.split("").reverse().join("");
    }

           // If we're not filtering by domain, just return true.
    return !crawler.filterByDomain ||
           // Or if the domain is just the right one, return true.
           host === crawler.host ||
           // Or if we're ignoring WWW subdomains, and both domains,
           // less www. are the same, return true.
           crawler.ignoreWWWDomain &&
               crawler.host.replace(/^www\./i, "") ===
                   host.replace(/^www\./i, "") ||
           // Or if the domain in question exists in the domain whitelist,
           // return true.
           domainInWhitelist(host) ||
           // Or if we're scanning subdomains, and this domain is a subdomain
           // of the crawler's set domain, return true.
           crawler.scanSubdomains && isSubdomainOf(host, crawler.host);
};

/*
    Public: Given a text or HTML document, initiates discovery of linked
    resources in the text, and queues the resources if applicable. Emits
    "discoverycomplete". Not to be confused with `crawler.discoverResources`,
    despite the `discoverResources` function being the main component of this
    one, since this function queues the resources in addition to
    discovering them.

    resourceData - Text document containing linked resource URLs.
    queueItem    - Queue item from which the resource document was derived.

    Emits

        discoverycomplete

    Examples

        crawler.queueLinkedItems("<a href='...'>test</a>",queueItem);

    Returns the crawler object for chaining.

*/
Crawler.prototype.queueLinkedItems = function(resourceData, queueItem) {
    var crawler = this;

    var resources = crawler.discoverResources(resourceData, queueItem);

    // Emit discovered resources. ie: might be useful in building a graph of
    // page relationships.
    crawler.emit("discoverycomplete", queueItem, resources);

    resources.forEach(function(url) {
        crawler.queueURL(url, queueItem);
    });

    return crawler;
};

/*
    Public: Given a single URL, this function cleans, validates, parses it and
    adds it to the queue. This is the best and simplest way to add an item to
    the queue.

    url         - URL to be queued.
    referrer    - Queue item from which the resource was linked.

    Emits

        queueduplicate
        queueerror
        queueadd

    Examples

        crawler.queueURL("http://www.google.com/",queueItem);

    Returns a boolean value indicating whether the URL was successfully queued
    or not.

*/
Crawler.prototype.queueURL = function(url, referrer) {
    var crawler = this,
        queueItem = typeof url === "object" ? url : crawler.processURL(url, referrer);

    // URL Parser decided this URL was junky. Next please!
    if (!queueItem) {
        return false;
    }

    // Pass this URL past fetch conditions to ensure the user thinks it's valid
<<<<<<< HEAD
    var fetchDenied = crawler._fetchConditions.reduce(function(prev, callback) {
        return prev || !callback(queueItem, referrer);
    }, false);
=======
    var fetchDenied = crawler._fetchConditions.some(function(callback) {
        return !callback(parsedURL, queueItem);
    });
>>>>>>> 9131f384

    if (fetchDenied) {
        // Fetch conditions conspired to block URL
        return false;
    }

    if (!crawler.urlIsAllowed(queueItem.url)) {
        // robots.txt dictates we shouldn't fetch URL
        crawler.emit("fetchdisallowed", queueItem);
        return false;
    }

    // Check the domain is valid before adding it to the queue
    if (crawler.domainValid(queueItem.host)) {
        crawler.queue.add(queueItem, function (error) {
            if (error) {
                // We received an error condition when adding the callback
                if (error.code && error.code === "DUP") {
                    return crawler.emit("queueduplicate", queueItem);
                }

                return crawler.emit("queueerror", error, queueItem);
            }

            crawler.emit("queueadd", queueItem, referrer);
        });
    }

    return true;
};

/*
    Public: The guts of the crawler: takes a queue item and spools a request for
    it, downloads, caches, and fires events based on the result of the request.
    It kicks off resource discovery and queues any new resources found.

    queueItem   - Queue item to be fetched.

    Emits
        fetchstart
        fetchheaders
        fetchcomplete
        fetchdataerror
        notmodified
        fetchredirect
        fetch404
        fetcherror
        fetchclienterror

    Examples

        crawler.fetchQueueItem(queueItem);

    Returns the crawler object for chaining.

*/
Crawler.prototype.fetchQueueItem = function(queueItem) {
    var crawler = this;
    crawler._openRequests++;

    // Variable declarations
    var clientRequest,
        timeCommenced;

    // Mark as spooled
    queueItem.status = "spooled";
    var client = queueItem.protocol === "https" ? https : http;
    var agent  = queueItem.protocol === "https" ? crawler.httpsAgent : crawler.httpAgent;

    // Up the socket limit if required.
    if (agent.maxSockets < crawler.maxConcurrency) {
        agent.maxSockets = crawler.maxConcurrency;
    }

    // Apply the ignoreInvalidSSL setting to https connections
    if (client === https && crawler.ignoreInvalidSSL === true) {
        client.rejectUnauthorized = false;
        client.strictSSL = false;
    }

    var requestOptions = crawler.getRequestOptions(queueItem);

    // Emit fetchstart event - gives the user time to mangle the request options
    // if required.
    crawler.emit("fetchstart", queueItem, requestOptions);

    // Record what time we started this request
    timeCommenced = Date.now();

    // Get the resource!
    clientRequest =
        client.request(requestOptions, function(response) {
            crawler.handleResponse(queueItem, response, timeCommenced);
        });

    clientRequest.end();

    clientRequest.setTimeout(crawler.timeout, function() {
        if (queueItem.fetched) {
            return;
        }

        if (crawler.running && !queueItem.fetched) {
            crawler._openRequests--;
        }

        queueItem.fetched = true;
        queueItem.status = "timeout";
        crawler.emit("fetchtimeout", queueItem, crawler.timeout);
        clientRequest._crawlerHandled = true;
        clientRequest.abort();
    });

    clientRequest.on("error", function(errorData) {

        // This event will be thrown if we manually aborted the request,
        // but we don't want to do anything in that case.
        if (clientRequest._crawlerHandled) {
            return;
        }

        if (crawler.running && !queueItem.fetched) {
            crawler._openRequests--;
        }

        // Emit 5xx / 4xx event
        queueItem.fetched = true;
        queueItem.stateData.code = 599;
        queueItem.status = "failed";
        crawler.emit("fetchclienterror", queueItem, errorData);
    });

    return crawler;
};


/*
    Decode string buffer based on a complete Content-Type header. Will also look
    for an embedded <meta> tag with a charset definition, but the Content-Type
    header is prioritized, see:
    https://developer.mozilla.org/en-US/docs/Web/HTML/Element/meta#attr-charset

    Examples

        crawler.decodeBuffer(responseBuffer, "text/html; charset=tis-620");

    Returns the decoded buffer.

*/
Crawler.prototype.decodeBuffer = function (buffer, contentTypeHeader) {
    contentTypeHeader = contentTypeHeader || "";

    var embeddedEncoding = /<meta.*charset=["']{0,1}([^"'>]*)["']{0,1}\s*\/{0,1}>/i.exec(buffer.toString(undefined, 0, 512)) || [],
        encoding = contentTypeHeader.split("charset=")[1] || embeddedEncoding[1] || contentTypeHeader;

    encoding = iconv.encodingExists(encoding) ? encoding : "utf-8";

    return iconv.decode(buffer, encoding);
};


/*
    Public: Given a queueItem and a matching response object, the crawler will
    handle downloading the resource, queueing of linked items, etc.

    Examples

        // Passing in a response from `request`
        request(queueItem.url, function(err, res, body) {
            crawler.handleResponse(queueItem, res);
        });

    Returns the crawler object for chaining.

*/
Crawler.prototype.handleResponse = function(queueItem, response, timeCommenced) {
    var crawler = this,
        dataReceived = false,
        timeHeadersReceived,
        timeDataReceived,
        newQueueItem,
        responseBuffer,
        responseLength,
        responseLengthReceived = 0,
        contentType,
        stateData = queueItem.stateData;

    // Record what time we first received the header information
    timeHeadersReceived = Date.now();

    // If we weren't passed a time of commencement, assume Now()
    timeCommenced = timeCommenced || Date.now();

    responseLength = parseInt(response.headers["content-length"], 10);
    responseLength = !isNaN(responseLength) ? responseLength : 0;

    // Save timing and content some header information into queue
    stateData.requestLatency = timeHeadersReceived - timeCommenced;
    stateData.requestTime    = timeHeadersReceived - timeCommenced;
    stateData.contentLength  = responseLength;
    stateData.contentType    = contentType = response.headers["content-type"];
    stateData.code           = response.statusCode;
    stateData.headers        = response.headers;

    // Do we need to save cookies? Were we sent any?
    if (crawler.acceptCookies && response.headers.hasOwnProperty("set-cookie")) {
        try {
            crawler.cookies.addFromHeaders(response.headers["set-cookie"]);
        } catch (error) {
            crawler.emit("cookieerror", queueItem, error, response.headers["set-cookie"]);
        }
    }

    // Emit header receive event
    crawler.emit("fetchheaders", queueItem, response);

    // Ensure response length is reasonable...
    responseLength = responseLength > 0 ? responseLength : crawler.maxResourceSize;
    queueItem.stateData.contentLength = responseLength;

    function emitFetchComplete(responseBody, decompressedBuffer) {
        responseBody = crawler.decodeResponses ? crawler.decodeBuffer(responseBody, stateData.contentType) : responseBody;
        crawler.emit("fetchcomplete", queueItem, responseBody, response);

        // We only process the item if it's of a valid mimetype
        // and only if the crawler is set to discover its own resources
        if (crawler.mimeTypeSupported(contentType) && crawler.discoverResources) {
            crawler.queueLinkedItems(decompressedBuffer || responseBody, queueItem);
        }
    }

    // Function for dealing with 200 responses
    function processReceivedData() {
        if (dataReceived || queueItem.fetched) {
            return;
        }

        responseBuffer = responseBuffer.slice(0, responseLengthReceived);
        dataReceived = true;

        timeDataReceived = new Date().getTime();

        queueItem.fetched = true;
        queueItem.status = "downloaded";

        // Save state information
        stateData.downloadTime      = timeDataReceived - timeHeadersReceived;
        stateData.requestTime       = timeDataReceived - timeCommenced;
        stateData.actualDataSize    = responseBuffer.length;
        stateData.sentIncorrectSize = responseBuffer.length !== responseLength;

        // First, save item to cache (if we're using a cache!)
        if (crawler.cache !== null && crawler.cache.setCacheData instanceof Function) {
            crawler.cache.setCacheData(queueItem, responseBuffer);
        }

        if (crawler.depthAllowed(queueItem)) {
            // No matter the value of `crawler.decompressResponses`, we still
            // decompress the response if it's gzipped or deflated. This is
            // because we always provide the discoverResources method with a
            // decompressed buffer
            if (/(gzip|deflate)/.test(stateData.headers["content-encoding"])) {
                zlib.unzip(responseBuffer, function(error, decompressedBuffer) {
                    if (error) {
                        crawler.emit("gziperror", queueItem, error, responseBuffer);
                        emitFetchComplete(responseBuffer);
                    } else {
                        var responseBody = crawler.decompressResponses ? decompressedBuffer : responseBuffer;
                        emitFetchComplete(responseBody, decompressedBuffer);
                    }
                });
            } else {
                emitFetchComplete(responseBuffer);
            }
        }

        crawler._openRequests--;
    }

    function receiveData(chunk) {
        if (!chunk.length || dataReceived) {
            return;
        }

        if (responseLengthReceived + chunk.length > responseBuffer.length) {
            // Oh dear. We've been sent more data than we were initially told.
            // This could be a mis-calculation, or a streaming resource.
            // Let's increase the size of our buffer to match, as long as it isn't
            // larger than our maximum resource size.

            if (responseLengthReceived + chunk.length <= crawler.maxResourceSize) {

                // Create a temporary buffer with the new response length, copy
                // the old data into it and replace the old buffer with it
                var tmpNewBuffer = new Buffer(responseLengthReceived + chunk.length);
                responseBuffer.copy(tmpNewBuffer, 0, 0, responseBuffer.length);
                chunk.copy(tmpNewBuffer, responseBuffer.length, 0, chunk.length);
                responseBuffer = tmpNewBuffer;
            } else {

                // The response size exceeds maxResourceSize. Throw event and
                // ignore. We'll then deal with the data that we have.
                response.socket.destroy();
                crawler.emit("fetchdataerror", queueItem, response);
            }
        } else {
            chunk.copy(responseBuffer, responseLengthReceived, 0, chunk.length);
        }

        responseLengthReceived += chunk.length;
    }

    // We already know that the response will be too big
    if (responseLength > crawler.maxResourceSize) {
        queueItem.fetched = true;
        crawler._openRequests--;

        response.socket.destroy();
        crawler.emit("fetchdataerror", queueItem, response);

    // We should just go ahead and get the data
    } else if (response.statusCode >= 200 && response.statusCode < 300) {

        queueItem.status = "headers";

        // Create a buffer with our response length
        responseBuffer = new Buffer(responseLength);

        // Only if we're prepared to download non-text resources...
        if (crawler.downloadUnsupported ||
            crawler.mimeTypeSupported(contentType)) {

            response.on("data", receiveData);
            response.on("end", processReceivedData);
        } else {
            queueItem.fetched = true;
            crawler._openRequests--;

            response.socket.destroy();
        }

        crawler._isFirstRequest = false;

    // We've got a not-modified response back
    } else if (response.statusCode === 304) {

        if (crawler.cache !== null && crawler.cache.getCacheData) {
            // We've got access to a cache
            crawler.cache.getCacheData(queueItem, function(cacheObject) {
                crawler.emit("notmodified", queueItem, response, cacheObject);
            });
        } else {
            // Emit notmodified event. We don't have a cache available, so
            // we don't send any data.
            crawler.emit("notmodified", queueItem, response);
        }

        crawler._isFirstRequest = false;

    // If we should queue a redirect
    } else if (response.statusCode >= 300 && response.statusCode < 400 &&
                    response.headers.location) {

        queueItem.fetched = true;
        queueItem.status = "redirected";

        // Parse the redirect URL ready for adding to the queue...
        newQueueItem = crawler.processURL(response.headers.location, queueItem);

        // Emit redirect event
        crawler.emit("fetchredirect", queueItem, newQueueItem, response);

        if (crawler._isFirstRequest) {
            parsedURL.depth = 1;
        }

        if (crawler.allowInitialDomainChange && crawler._isFirstRequest) {
            crawler.host = newQueueItem.host;
        }

        // Clean URL, add to queue...
<<<<<<< HEAD
        crawler.queueURL(newQueueItem, queueItem);
        response.socket.end();
=======
        crawler.queueURL(parsedURL, queueItem);
        response.socket.destroy();
>>>>>>> 9131f384

        crawler._openRequests--;

    // Ignore this request, but record that we had a 404
    } else if (response.statusCode === 404 || response.statusCode === 410) {
        queueItem.fetched = true;
        queueItem.status = "notfound";

        // Emit 404 event
        crawler.emit("fetch" + response.statusCode, queueItem, response);
        response.socket.destroy();

        crawler._openRequests--;

        crawler._isFirstRequest = false;

    // And oh dear. Handle this one as well. (other 400s, 500s, etc)
    } else {
        queueItem.fetched = true;
        queueItem.status = "failed";

        // Emit 5xx / 4xx event
        crawler.emit("fetcherror", queueItem, response);
        response.socket.destroy();

        crawler._openRequests--;

        crawler._isFirstRequest = false;
    }

    return crawler;
};

/*
    Public: The main crawler runloop. Fires at the interval specified in the
    crawler configuration, when the crawl is running. May be manually fired.
    This function initiates fetching of a queue item if there are enough workers
    to do so and there are unfetched items in the queue.

    Examples

        crawler.crawl();

    Returns the crawler object for chaining.

*/
Crawler.prototype.crawl = function() {
    var crawler = this;

    if (crawler._openRequests > crawler.maxConcurrency ||
        crawler.fetchingRobotsTxt) {
        return [];
    }

    crawler.queue.oldestUnfetchedItem(function (error, queueItem) {
        if (error) {
            // Do nothing
        } else if (queueItem) {

            var url = uri(queueItem.url).normalize();
            var host = uri({
                protocol: url.protocol(),
                hostname: url.hostname(),
                port: url.port()
            }).href();

            if (crawler.respectRobotsTxt && crawler.touchedHosts.indexOf(host) === -1) {
                crawler.touchedHosts.push(host);
                crawler.fetchingRobotsTxt = true;

                var robotsTxtUrl = uri(host).pathname("/robots.txt").href();

                crawler.getRobotsTxt(robotsTxtUrl, function (error, robotsTxtUrl, robotsTxtBody) {
                    if (error) {
                        crawler.emit("robotstxterror", error);
                    } else {
                        crawler._robotsTxts.push(robotsTxtParser(robotsTxtUrl, robotsTxtBody));
                    }

                    crawler.fetchingRobotsTxt = false;

                    // It could be that the first URL we queued for any particular
                    // host is in fact disallowed, so we double check once we've
                    // fetched the robots.txt
                    if (crawler.urlIsAllowed(queueItem.url)) {
                        crawler.fetchQueueItem(queueItem);
                    } else {
                        queueItem.fetched = true;
                        queueItem.status = "disallowed";
                        crawler.emit("fetchdisallowed", queueItem);
                    }
                });
            } else {

                crawler.fetchQueueItem(queueItem);
            }
        } else if (!crawler._openRequests && !crawler._openListeners) {

            crawler.queue.getCompletedCount(function(err, completeCount) {
                if (err) {
                    throw err;
                }

                crawler.queue.getLength(function(err, length) {
                    if (err) {
                        throw err;
                    }

                    if (completeCount === length) {
                        crawler.emit("complete");
                        crawler.stop();
                    }
                });
            });
        }
    });

    return crawler;
};

/*
    Public: Stops the crawler, terminating the crawl runloop.

    Examples

        crawler.stop();

    Returns the crawler object for chaining.

*/
Crawler.prototype.stop = function() {
    var crawler = this;
    clearInterval(crawler.crawlIntervalID);
    crawler.running = false;
    return crawler;
};

/*
    Public: Holds the crawler in a 'running' state, preventing the `complete`
    event from firing until the callback this function returns has been executed,
    or a predetermined timeout (as specified by `crawler.listenerTTL`) has
    elapsed.

    Examples

        crawler.on("fetchcomplete",function(queueItem,data) {
            continue = this.wait();
            doSomethingThatTakesAlongTime(function callback() {
                continue();
            });
        });

    Returns callback which will allow the crawler to continue.

*/
Crawler.prototype.wait = function() {
    var crawler = this,
        cleared = false,
        timeout =
            setTimeout(function() {
                if (cleared) {
                    return;
                }
                cleared = true;
                crawler._openListeners--;
            }, crawler.listenerTTL);

    crawler._openListeners++;

    return function() {
        if (cleared) {
            return;
        }
        cleared = true;
        crawler._openListeners--;
        clearTimeout(timeout);
    };
};

/*
    Public: Given a function, this method adds it to an internal list maintained
    by the crawler to be executed against each URL to determine whether it should
    be fetched or not.

    callback -  Function to be called when evaluating a URL. This function is
                passed an object containing the protocol, hostname, port, and path
                of a resource to be fetched. It can determine whether it should
                be requested or not by returning a boolean - false for no, true
                for yes.

    Examples

        crawler.addFetchCondition(function(queueItem) {
            return (queueItem.host !== "evildomain.com");
        });

    Returns the ID of the fetch condition - used for removing it from the crawler
    later.

*/
Crawler.prototype.addFetchCondition = function(callback) {
    var crawler = this;
    if (callback instanceof Function) {
        crawler._fetchConditions.push(callback);
        return crawler._fetchConditions.length - 1;
    }
    throw new Error("Fetch Condition must be a function.");
};

/*
    Public: Given the ID of an existing fetch condition, this function removes
    it from the crawler's internal list of conditions.

    index - ID of fetch condition to be removed.

    Examples

        crawler.removeFetchCondition(3);

    Returns true if the fetch condition was removed, and throws an error if it
    could not be found.

*/
Crawler.prototype.removeFetchCondition = function(index) {
    var crawler = this;
    if (crawler._fetchConditions[index] &&
        crawler._fetchConditions[index] instanceof Function) {

        return !!crawler._fetchConditions.splice(index, 1);
    }
    throw new Error("Unable to find indexed Fetch Condition.");
};

module.exports = Crawler;<|MERGE_RESOLUTION|>--- conflicted
+++ resolved
@@ -1010,15 +1010,9 @@
     }
 
     // Pass this URL past fetch conditions to ensure the user thinks it's valid
-<<<<<<< HEAD
-    var fetchDenied = crawler._fetchConditions.reduce(function(prev, callback) {
-        return prev || !callback(queueItem, referrer);
-    }, false);
-=======
     var fetchDenied = crawler._fetchConditions.some(function(callback) {
-        return !callback(parsedURL, queueItem);
+        return !callback(queueItem, queueItem);
     });
->>>>>>> 9131f384
 
     if (fetchDenied) {
         // Fetch conditions conspired to block URL
@@ -1400,13 +1394,8 @@
         }
 
         // Clean URL, add to queue...
-<<<<<<< HEAD
         crawler.queueURL(newQueueItem, queueItem);
-        response.socket.end();
-=======
-        crawler.queueURL(parsedURL, queueItem);
         response.socket.destroy();
->>>>>>> 9131f384
 
         crawler._openRequests--;
 
