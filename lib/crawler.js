// Simplecrawler
// Christopher Giffard, 2011 - 2013+
//
// http://www.github.com/cgiffard/node-simplecrawler

// Queue Dependency
var FetchQueue		= require("./queue.js"),
	Cache			= require("./cache.js"),
	CookieJar		= require("./cookies.js"),
	MetaInfo		= require("../package.json");

var http			= require("http"),
	https			= require("https"),
	EventEmitter	= require('events').EventEmitter,
	URI				= require("URIjs"),
	zlib			= require("zlib"),
	util			= require("util");

/*
	Public: Constructor for the crawler.

	host				-	Initial hostname/domain to begin crawling from. By
							default, the crawl will be locked to this hostname.
	initialPath			-	Initial path to begin crawling from.
	initialPort			-	Port to begin crawling from.
	interval			-	Request interval for the crawler. Defaults to 250ms.

	Examples

		var crawler = new Crawler("example.com","/",80,500);

		var crawler = new Crawler("example.com");

	Returns the crawler object which has now been constructed.

*/
var Crawler = function(host,initialPath,initialPort,interval) {
	var crawler = this;

	// Data integrity checks
	if (initialPort && isNaN(initialPort))
		throw new Error("Port must be a number!");

	// SETTINGS TO STUFF WITH
	// (not here! Do it when you create a `new Crawler()`)

	// Domain to crawl
	crawler.host			= host || "";

	// Gotta start crawling *somewhere*
	crawler.initialPath		= initialPath || "/";
	crawler.initialPort		= initialPort || 80;
	crawler.initialProtocol	= "http";

	// Internal 'tick' interval for spawning new requests
	// (as long as concurrency is under cap)
	// One request will be spooled per tick, up to the concurrency threshold.
	crawler.interval		= interval || 250;

	// Maximum request concurrency. Be sensible. Five ties in with node's
	// default maxSockets value.
	crawler.maxConcurrency	= 5;

	// Maximum time we'll wait for headers
	crawler.timeout			= 5 * 60 * 1000;

	// Maximum time we'll wait for async listeners.
	crawler.listenerTTL		= 10 * 1000;

	// User Agent
	crawler.userAgent =
			"Node/" + MetaInfo.name + " " + MetaInfo.version +
			" (" + MetaInfo.repository.url + ")";

	// Queue for requests - FetchQueue gives us stats and other sugar
	// (but it's basically just an array)
	crawler.queue			= new FetchQueue();

	// Do we filter by domain?
	// Unless you want to be crawling the entire internet, I would
	// recommend leaving this on!
	crawler.filterByDomain	= true;

	// Do we scan subdomains?
	crawler.scanSubdomains	= false;

	// Treat WWW subdomain the same as the main domain (and don't count
	// it as a separate subdomain)
	crawler.ignoreWWWDomain	= true;

	// Or go even further and strip WWW subdomain from domains altogether!
	crawler.stripWWWDomain	= false;

	// Internal cachestore
	crawler.cache			= null;

	// Use an HTTP Proxy?
	crawler.useProxy		= false;
	crawler.proxyHostname	= "127.0.0.1";
	crawler.proxyPort		= 8123;
	crawler.proxyUser		= null;
	crawler.proxyPass		= null;

	// Support for HTTP basic auth
	crawler.needsAuth		= false;
	crawler.authUser		= "";
	crawler.authPass		= "";

	// Support for retaining cookies for parse duration
	crawler.acceptCookies	= true;
	crawler.cookies			= new CookieJar();

	// Support for custom headers...
	crawler.customHeaders	= {};

	// Domain Whitelist
	// We allow domains to be whitelisted, so cross-domain requests can be made.
	crawler.domainWhitelist	= [];

	// Supported Protocols
	crawler.allowedProtocols = [
		/^http(s)?$/i,					// HTTP & HTTPS
		/^(rss|atom|feed)(\+xml)?$/i	// RSS / XML
	];

	// Max file size to download/store
	crawler.maxResourceSize	= 1024 * 1024 * 16; // 16mb

	// Supported MIME-types
	// Matching MIME-types will be scanned for links
	crawler.supportedMimeTypes = [
		/^text\//i,
		/^application\/(rss|html|xhtml)?[\+\/\-]?xml/i,
		/^application\/javascript/i,
		/^xml/i
	];

	// Download linked, but unsupported files (binary - images, documents, etc)
	crawler.downloadUnsupported = true;

	// URL Encoding setting...
	crawler.urlEncoding = "unicode";

	// Strip Querystring Parameters from URL
	crawler.stripQuerystring = false;

	// Regular expressions for finding URL items in HTML and text
	crawler.discoverRegex = [
		/(\shref\s?=\s?|\ssrc\s?=\s?|url\()([^\"\'\s>\)]+)/ig,
		/(\shref\s?=\s?|\ssrc\s?=\s?|url\()['"]([^"']+)/ig,
		/http(s)?\:\/\/[^?\s><\'\"]+/ig,
		/url\([^\)]+/ig,

		// This might be a bit of a gamble... but get hard-coded
		// strings out of javacript: URLs. They're often popup-image
		// or preview windows, which would otherwise be unavailable to us.
		// Worst case scenario is we make some junky requests.
		/^javascript\:[a-z0-9\$\_\.]+\(['"][^'"\s]+/ig
	];

<<<<<<< HEAD
	// Whether to parse inside HTML comments
	crawler.parseHTMLComments = true;

	// Whether to parse inside script tags
	crawler.parseScriptTags = true;
=======
	// Max depth parameter
	crawler.maxDepth = 0;
>>>>>>> 82dd0141

	// STATE (AND OTHER) VARIABLES NOT TO STUFF WITH
	var hiddenProps = {
		"_openRequests":	0,
		"_fetchConditions":	[],
		"_openListeners":	0
	};

	// Run the EventEmitter constructor
	EventEmitter.call(crawler);

	// Apply all the hidden props
	Object.keys(hiddenProps).forEach(function(key) {
		Object.defineProperty(crawler, key, {
			"writable": true,
			"enumerable": false,
			"value": hiddenProps[key]
		});
	});
};

util.inherits(Crawler,EventEmitter);

/*
	Public: Starts or resumes the crawl. If the queue is empty, it adds a new
	queue item from which to begin crawling based on the initial configuration
	of the crawler itself. The crawler waits for process.nextTick to begin, so
	handlers and other properties can be altered or addressed before the crawl
	commences.

	Examples

		crawler.start();

	Returns the crawler object, to enable chaining.

*/
Crawler.prototype.start = function() {
	var crawler = this;

	// only if we haven't already got stuff in our queue...
<<<<<<< HEAD
	crawler.queue.getLength(function(err, length) {
		if (err) throw err;

		if (!length) {

			// Initialise our queue by pushing the initial request data into it...
			crawler.queue.add(
				crawler.initialProtocol,
				crawler.host,
				crawler.initialPort,
				crawler.initialPath,
				function(error) {
					if (error) throw error;
				});
		}
=======
	if (!crawler.queue.length) {

		// Initialise our queue by pushing the initial request data into it...
		crawler.queue.add(
			crawler.initialProtocol,
			crawler.host,
			crawler.initialPort,
			crawler.initialPath,
			1,							// Initial depth
			function(error) {
				if (error) throw error;
			});
	}
>>>>>>> 82dd0141

		crawler.crawlIntervalID =
			setInterval(
				function() {
					crawler.crawl.call(crawler);
				},
				crawler.interval);

		crawler.emit("crawlstart");
		crawler.running = true;

		// Now kick off the initial crawl
		process.nextTick(function() {
			crawler.crawl();
		});
	});

	return crawler;
};

/*
	Public: Determines whether the protocol is supported, given a URL.

	URL	- URL with a protocol, for testing.

	Examples

		crawler.protocolSupported("http://google.com/") // true, by default
		crawler.protocolSupported("wss://google.com/") // false, by default

	Returns a boolean, true if the protocol is supported - false if not.

*/
Crawler.prototype.protocolSupported = function(URL) {
	var protocol, crawler = this;

	try {
		protocol = URI(URL).protocol();

		// Unspecified protocol. Assume http
		if (!protocol)
			protocol = "http";

	} catch(e) {
		// If URIjs died, we definitely /do not/ support the protocol.
		return false;
	}

	return crawler.allowedProtocols.reduce(function(prev,protocolCheck) {
		return prev || !!protocolCheck.exec(protocol);
	},false);
};

/*
	Public: Determines whether the mimetype is supported, given a mimetype

	MIMEType	- String containing MIME type to test

	Examples

		crawler.mimeTypeSupported("text/html") // true, by default
		crawler.mimeTypeSupported("application/octet-stream") // false, by default

	Returns a boolean, true if the MIME type is supported - false if not.

*/
Crawler.prototype.mimeTypeSupported = function(MIMEType) {
	var crawler = this;

	return (
		crawler.supportedMimeTypes.reduce(function(prev,mimeCheck) {
			return prev || !!mimeCheck.exec(MIMEType);
		},false)
	);
};

/*
	Public: Determines whether the queueItem can be fetched from its depth

	In fact, the queueItem need to be fetched before calling this (because we need its MIMEType).
	This will just determine if we need to send an event for this item & if we need to fetch linked
	resources.

	If the queue item is a CSS or JS file, it will always be fetched (we need all images in CSS files,
	even if max depth is already reached). If it's an HTML page, we will check if max depth is reached
	or not.

	queueItem	- Queue item object to check

	Returns a boolean, true if the queue item can be fetched - false if not.

*/
Crawler.prototype.depthAllowed = function(queueItem) {
	var crawler = this;

	// Items matching this pattern will always be fetched, even if max depth is reached
	var mimeTypesWhitelist = [
		/^text\/(css|javascript|ecmascript)/i,
		/^application\/javascript/i,
		/^application\/x-font/i,
		/^application\/font/i,
		/^image\//i,
		/^font\//i
	];

	return (
		crawler.maxDepth === 0 ||
		queueItem.depth <= crawler.maxDepth || 
		mimeTypesWhitelist.reduce(function(prev,mimeCheck) {
			return prev || !!mimeCheck.exec(queueItem.stateData.contentType);
		}, false)
	);
};

/*
	Public: Extracts protocol, host, port and resource (path) given a URL string.

	URL	- String containing URL to process

	Examples

		var URLInfo = crawler.processURL("http://www.google.com/fish");

	Returns an object containing keys and values for "protocol", "host", "port",
	and "path".

*/
Crawler.prototype.processURL = function(URL,context) {
	var newURL, crawler = this;

	if (!context || typeof(context) !== "object")
		context = {
			url: (
				crawler.initialProtocol + "://" +
				crawler.host + ":" +
				crawler.initialPort + "/"
			),
			depth: 1
		};

	// If the URL didn't contain anything, don't fetch it.
	if (!URL.replace(/\s+/ig,"").length) return false;

	// Check if querystring should be ignored
	if (crawler.stripQuerystring === true)
		URL = crawler.removeQuerystring(URL);

	try {
		newURL =
			URI(URL)
				.absoluteTo(context.url)
				.normalize();

		if (crawler.urlEncoding === "iso8859") {
			newURL = newURL.iso8859();
		}

	} catch(e) {
		// Couldn't process the URL, since URIjs choked on it.
		return false;
	}

	// simplecrawler uses slightly different terminology to URIjs. Sorry!
	return {
		"protocol": newURL.protocol() || "http",
		"host":	newURL.hostname(),
		"port":	newURL.port() || 80,
		"path":	newURL.resource(),
		"uriPath": newURL.path(),
		"depth": context.depth+1
	};
};

/*
	Public: Discovers linked resources in an HTML, XML or text document.

	resourceData	- String containing document with linked resources.
	queueItem		- Queue item corresponding to document being searched.

	Examples

		crawler.discoverResources("http://www.google.com")
		crawler.discoverResources("<a href='...'>test</a>")

	Returns an array of the (string) resource URLs found in the document. If none
	were found, the array will be empty.

*/
Crawler.prototype.discoverResources = function(resourceData,queueItem) {
	// Convert to UTF-8
	// TODO: account for text-encoding.
	var resources = [],
		resourceText = resourceData.toString("utf8"),
		crawler = this;

	if (!queueItem)
		queueItem = {};

	if (!queueItem.protocol)
		queueItem.protocol = "http";

	if (!crawler.parseHTMLComments) {
		resourceText = resourceText.replace(/<!--([\s\S]+?)-->/g, "");
	}

	if (!crawler.parseScriptTags) {
		resourceText = resourceText.replace(/<script(.*?)>([\s\S]+?)<\/script>/gi, "");
	}

	function cleanURL(URL) {
		return URL
				.replace(/^(\s?href|\s?src)=['"]?/i,"")
				.replace(/^\s*/,"")
				.replace(/^url\(['"]*/i,"")
				.replace(/^javascript\:[a-z0-9]+\(['"]/i,"")
				.replace(/["'\)]$/i,"")
				.replace(/^\/\//, queueItem.protocol + "://")
				.replace(/\&amp;/gi,"&")
				.split("#")
				.shift();
	}

	// Clean links
	function cleanAndQueue(urlMatch) {
		if (!urlMatch) return [];

		return urlMatch
			.map(cleanURL)
			.reduce(function(list,URL) {

				// Ensure URL is whole and complete
				try {
					URL = URI(URL)
							.absoluteTo(queueItem.url)
							.normalize()
							.toString();
				} catch(e) {

					// But if URI.js couldn't parse it - nobody can!
					return list;
				}

				// If we hit an empty item, don't add return it
				if (!URL.length) return list;

				// If we don't support the protocol in question
				if (!crawler.protocolSupported(URL)) return list;

				// Does the item already exist in the list?
				if (resources.reduce(function(prev,current) {
						return prev || current === URL;
					},false))
						return list;

				return list.concat(URL);
			},[]);
	}

	// Rough scan for URLs
	return crawler.discoverRegex
		.reduce(function(list,regex) {
			return list.concat(
				cleanAndQueue(
					resourceText.match(regex)));
		},[])
		.reduce(function(list,check) {
			if (list.indexOf(check) < 0)
				return list.concat([check]);

			return list;
		},[]);
};

/*
	Public: Determines based on crawler state whether a domain is valid for
	crawling.

	host - String containing the hostname of the resource to be fetched.

	Examples

		crawler.domainValid("127.0.0.1");
		crawler.domainValid("google.com");
		crawler.domainValid("test.example.com");

	Returns an true if the domain is valid for crawling, false if not.

*/
Crawler.prototype.domainValid = function(host) {
	var crawler = this,
		crawlerHost = crawler.host;

	// If we're ignoring the WWW domain, remove the WWW for comparisons...
	if (crawler.ignoreWWWDomain)
		host = host.replace(/^www\./i,"");

	function domainInWhitelist(host) {

		// If there's no whitelist, or the whitelist is of zero length,
		// just return false.
		if (!crawler.domainWhitelist ||
			!crawler.domainWhitelist.length) return false;

		// Otherwise, scan through it.
		return !!crawler.domainWhitelist.reduce(function(prev,cur,index,array) {

			// If we already located the relevant domain in the whitelist...
			if (prev) return prev;

			// If the domain is just equal, return true.
			if (host === cur) return true;

			// If we're ignoring WWW subdomains, and both domains,
			// less www. are the same, return true.
			if (crawler.ignoreWWWDomain && host === cur.replace(/^www\./i,""))
				return true;

			// Otherwise, sorry. No dice.
			return false;
		},false);
	}

	// Checks if the first domain is a subdomain of the second
	function isSubdomainOf(subdomain,host) {

		// Comparisons must be case-insensitive
		subdomain	= subdomain.toLowerCase();
		host		= host.toLowerCase();

		// If we're ignoring www, remove it from both
		// (if www is the first domain component...)
		if (crawler.ignoreWWWDomain) {
			subdomain.replace(/^www./ig,"");
			host.replace(/^www./ig,"");
		}

		// They should be the same flipped around!
		return (
			subdomain.split("").reverse().join("").substr(0,host.length) ===
				host.split("").reverse().join(""));
	}

			// If we're not filtering by domain, just return true.
	return	(!crawler.filterByDomain	||
			// Or if the domain is just the right one, return true.
			(host === crawler.host)	||
			// Or if we're ignoring WWW subdomains, and both domains,
			// less www. are the same, return true.
			(
				crawler.ignoreWWWDomain &&
				crawler.host.replace(/^www\./i,"") ===
					host.replace(/^www\./i,"")
			) ||
			// Or if the domain in question exists in the domain whitelist,
			// return true.
			domainInWhitelist(host) ||
			// Or if we're scanning subdomains, and this domain is a subdomain
			// of the crawler's set domain, return true.
			(crawler.scanSubdomains && isSubdomainOf(host,crawler.host)));
};

/*
	Public: Given a text or HTML document, initiates discovery of linked
	resources in the text, and queues the resources if applicable. Emits
	"discoverycomplete". Not to be confused with `crawler.discoverResources`,
	despite the `discoverResources` function being the main component of this
	one, since this function queues the resources in addition to
	discovering them.

	resourceData	- Text document containing linked resource URLs.
	queueItem		- Queue item from which the resource document was derived.
	decompressed	- Content is already decompressed (default: false)

	Examples

		crawler.queueLinkedItems("<a href='...'>test</a>",queueItem);

	Returns the crawler object for chaining.

*/
Crawler.prototype.queueLinkedItems = function(resourceData,queueItem,decompressed) {
	var crawler = this,
		resources = [];

	if (!decompressed &&
		queueItem.stateData &&
		queueItem.stateData.headers['content-encoding'] && (
		queueItem.stateData.headers['content-encoding'].match(/gzip/) ||
		queueItem.stateData.headers['content-encoding'].match(/deflate/))) {

		return zlib.unzip(resourceData,function(err,newData) {
			if (err) {
				return crawler.emit("fetcherror",queueItem);
			}

			crawler.queueLinkedItems(newData,queueItem,true);
		});
	}

	resources = crawler.discoverResources(resourceData,queueItem);

	// Emit discovered resources. ie: might be useful in building a graph of
	// page relationships.
	crawler.emit("discoverycomplete",queueItem,resources);

	resources.forEach(function(url){ crawler.queueURL(url,queueItem); });

	return crawler;
};

/*
	Public: Given a single URL, this function cleans, validates, parses it and
	adds it to the queue. This is the best and simplest way to add an item to
	the queue.

	url			- URL to be queued.
	queueItem	- Queue item from which the resource was linked.

	Emits

		queueduplicate
		queueerror
		queueadd

	Examples

		crawler.queueURL("http://www.google.com/",queueItem);

	Returns a boolean value indicating whether the URL was successfully queued
	or not.

*/
Crawler.prototype.queueURL = function(url,queueItem) {
	var crawler = this;
	var parsedURL =
		typeof(url) === "object" ? url : crawler.processURL(url,queueItem);

	// URL Parser decided this URL was junky. Next please!
	if (!parsedURL) {
		return false;
	}

	// Pass this URL past fetch conditions to ensure the user thinks it's valid
	var fetchDenied = false;
	fetchDenied = crawler._fetchConditions.reduce(function(prev,callback) {
		return prev || !callback(parsedURL);
	},false);

	if (fetchDenied) {
		// Fetch Conditions conspired to block URL
		return false;
	}

	// Check the domain is valid before adding it to the queue
	if (crawler.domainValid(parsedURL.host)) {
		crawler.queue.add(
			parsedURL.protocol,
			parsedURL.host,
			parsedURL.port,
			parsedURL.path,
			parsedURL.depth,
			function queueAddCallback(error,newQueueItem) {
				if (error) {
					// We received an error condition when adding the callback
					if (error.code && error.code === "DUP")
						return crawler.emit("queueduplicate",parsedURL);

					return crawler.emit("queueerror",error,parsedURL);
				}

				crawler.emit("queueadd",newQueueItem,parsedURL);
				newQueueItem.referrer = queueItem ? queueItem.url : null;
			}
		);
	}

	return true;
};

/*
	Public: The guts of the crawler: takes a queue item and spools a request for
	it, downloads, caches, and fires events based on the result of the request.
	It kicks off resource discovery and queues any new resources found.

	queueItem	- Queue item to be fetched.

	Emits
		fetchstart
		fetchheaders
		fetchcomplete
		fetchdataerror
		notmodified
		fetchredirect
		fetch404
		fetcherror
		fetchclienterror

	Examples

		crawler.fetchQueueItem(queueItem);

	Returns the crawler object for chaining.

*/
Crawler.prototype.fetchQueueItem = function(queueItem) {
	var crawler = this;
	crawler._openRequests ++;

	// Variable declarations
	var fetchData = false,
		requestOptions,
		clientRequest,
		timeCommenced;

	// Mark as spooled
	queueItem.status = "spooled";
	var client = (queueItem.protocol === "https" ? https : http);

	// Up the socket limit if required.
	if (client.globalAgent.maxSockets < crawler.maxConcurrency) {
		client.globalAgent.maxSockets = crawler.maxConcurrency;
	}

	// Extract request options from queue;
	var requestHost = queueItem.host,
		requestPort = queueItem.port,
		requestPath = queueItem.path;

	// Are we passing through an HTTP proxy?
	if (crawler.useProxy) {
		requestHost = crawler.proxyHostname;
		requestPort = crawler.proxyPort;
		requestPath = queueItem.url;
	}

	// Load in request options
	requestOptions = {
		method:	"GET",
		host:	requestHost,
		port:	requestPort,
		path:	requestPath,
		headers: {
			"User-Agent":	crawler.userAgent,
			"Host":			queueItem.host + (
							queueItem.port !== 80 ?
								":" + queueItem.port :
								""
							),
			"Referer":		queueItem.referrer
		}
	};

	// If port is one of the HTTP/HTTPS defaults, delete the option to avoid conflicts
	if (requestOptions.port === 80 || requestOptions.port === 443) {
		delete requestOptions.port;
	}

	// Add cookie header from cookie jar if we're configured to
	// send/accept cookies
	if (crawler.acceptCookies && crawler.cookies.getAsHeader()) {
		requestOptions.headers.cookie =
			crawler.cookies.getAsHeader(queueItem.host,queueItem.path);
	}

	// Add auth headers if we need them
	if (crawler.needsAuth) {
		var auth = crawler.authUser + ":" + crawler.authPass;

		// Generate auth header
		auth = 'Basic ' + (new Buffer(auth).toString('base64'));
		requestOptions.headers.Authorization = auth;
	}

	// Add proxy auth if we need it
	if (crawler.proxyUser !== null && crawler.proxyPass !== null) {
		var proxyAuth = crawler.proxyUser + ":" + crawler.proxyPass;

		// Generate auth header
		proxyAuth = 'Basic ' + (new Buffer(proxyAuth).toString('base64'));
		requestOptions.headers["Proxy-Authorization"] = proxyAuth;
	}

	// And if we've got any custom headers available
	if (crawler.customHeaders) {
		for (var header in crawler.customHeaders) {
			if (!crawler.customHeaders.hasOwnProperty(header)) continue;

			requestOptions.headers[header] = crawler.customHeaders[header];
		}
	}

	// Emit fetchstart event - gives the user time to mangle the request options
	// if required.
	crawler.emit("fetchstart", queueItem, requestOptions);

	process.nextTick(function() {
		// Record what time we started this request
		timeCommenced = Date.now();

		// Get the resource!
		clientRequest =
			client.request(requestOptions,function(response) {
				crawler.handleResponse(queueItem,response,timeCommenced);
			});

		clientRequest.end();

		clientRequest.setTimeout(crawler.timeout, function() {
			clientRequest.abort();
			crawler.emit("fetchtimeout",queueItem,crawler.timeout);
		});

		clientRequest.on("error",function(errorData) {
			crawler._openRequests --;

			// Emit 5xx / 4xx event
			crawler.emit("fetchclienterror",queueItem,errorData);
			queueItem.fetched = true;
			queueItem.stateData.code = 599;
			queueItem.status = "failed";
		});

		return crawler;
	});
};


/*
	Public: Given a queueItem and a matching response object, the crawler will
	handle downloading the resource, queueing of linked items, etc.

	Examples

		// Passing in a response from `request`
		request(queueItem.url,function(err,res,body) {
			crawler.handleResponse(queueItem,res);
		});

	Returns the crawler object for chaining.

*/
Crawler.prototype.handleResponse = function(queueItem,response,timeCommenced) {
	var crawler = this,
		dataReceived = false,
		timeHeadersReceived,
		timeDataReceived,
		parsedURL,
		responseBuffer,
		responseLength,
		responseLengthReceived = 0,
		contentType,
		stateData = queueItem.stateData;

	// Record what time we first received the header information
	timeHeadersReceived = Date.now();

	// If we weren't passed a time of commencement, assume Now()
	timeCommenced = timeCommenced || Date.now();

	responseLength = parseInt(response.headers["content-length"],10);
	responseLength = !isNaN(responseLength) ? responseLength : 0;

	// Save timing and content some header information into queue
	stateData.requestLatency	= (timeHeadersReceived - timeCommenced);
	stateData.requestTime		= (timeHeadersReceived - timeCommenced);
	stateData.contentLength		= responseLength;
	stateData.contentType		= contentType = response.headers["content-type"];
	stateData.code				= response.statusCode;
	stateData.headers			= response.headers;

	// Do we need to save cookies? Were we sent any?
	if (crawler.acceptCookies &&
		response.headers.hasOwnProperty('set-cookie'))
			crawler.cookies.addFromHeaders(response.headers["set-cookie"]);

	// Emit header receive event
	crawler.emit("fetchheaders",queueItem,response);

	// Ensure response length is reasonable...
	responseLength =
		responseLength > 0 ? responseLength : crawler.maxResourceSize;

	queueItem.stateData.contentLength = responseLength;

	// Function for dealing with 200 responses
	function processReceivedData() {
		if (queueItem.fetched) return;

		timeDataReceived = (new Date().getTime());

		queueItem.fetched = true;
		queueItem.status = "downloaded";

		// Save state information
		stateData.downloadTime		= (timeDataReceived - timeHeadersReceived);
		stateData.requestTime		= (timeDataReceived - timeCommenced);
		stateData.actualDataSize	= responseBuffer.length;
		stateData.sentIncorrectSize = responseBuffer.length !== responseLength;

		// First, save item to cache (if we're using a cache!)
		if (crawler.cache !== null &&
			crawler.cache.setCacheData instanceof Function) {

			crawler.cache.setCacheData(queueItem,responseBuffer);
		}

		// Is the item allowed by depth conditions ?
		if(crawler.depthAllowed(queueItem)) {
			crawler.emit("fetchcomplete",queueItem,responseBuffer,response);

			// We only process the item if it's of a valid mimetype
			// and only if the crawler is set to discover its own resources
			if (crawler.mimeTypeSupported(contentType) && crawler.discoverResources) {
				crawler.queueLinkedItems(responseBuffer,queueItem);
			}
		}

		crawler._openRequests --;
	}

	function receiveData(chunk) {
		if (chunk && chunk.length && !dataReceived) {
			if (responseLengthReceived + chunk.length > responseBuffer.length) {
				// Oh dear. We've been sent more data than we were initially told.
				// This could be a mis-calculation, or a streaming resource.
				// Let's increase the size of our buffer to match, as long as it isn't
				// larger than our maximum resource size.

				if (responseLengthReceived + chunk.length <= crawler.maxResourceSize) {

					// Start by creating a new buffer, which will be our main
					// buffer from now on...

					var tmpNewBuffer = new Buffer(responseLengthReceived + chunk.length);

					// Copy all our old data into it...
					responseBuffer.copy(tmpNewBuffer,0,0,responseBuffer.length);

					// And now the new chunk
					chunk.copy(tmpNewBuffer,responseBuffer.length,0,chunk.length);

					// And now make the response buffer our new buffer,
					// leaving the original for GC
					responseBuffer = tmpNewBuffer;

				} else {
					// Oh dear oh dear! The response is not only more data
					// than we were initially told, but it also exceeds the
					// maximum amount of data we're prepared to download per
					// resource.
					//
					// Throw error event and ignore.
					//
					// We'll then deal with the data that we have.

					crawler.emit("fetchdataerror",queueItem,response);
				}
			} else {
				// Copy the chunk data into our main buffer
				chunk.copy(responseBuffer,responseLengthReceived,0,chunk.length);
			}

			// Increment our data received counter
			responseLengthReceived += chunk.length;
		}


		if ((responseLengthReceived >= responseLength || response.complete) &&
			!dataReceived) {

			// Slice the buffer to chop off any unused space
			responseBuffer = responseBuffer.slice(0,responseLengthReceived);

			dataReceived = true;
			processReceivedData();
		}
	}

	// If we should just go ahead and get the data
	if (response.statusCode >= 200 && response.statusCode < 300 &&
		responseLength <= crawler.maxResourceSize) {

		queueItem.status = "headers";

		// Create a buffer with our response length
		responseBuffer = new Buffer(responseLength);

		response.on("data",receiveData);
		response.on("end",receiveData);

	// We've got a not-modified response back
	} else if (response.statusCode === 304) {

		if (crawler.cache !== null && crawler.cache.getCacheData) {
			// We've got access to a cache
			crawler.cache.getCacheData(queueItem,function(cacheObject) {
				crawler.emit("notmodified",queueItem,response,cacheObject);
			});
		} else {
			// Emit notmodified event. We don't have a cache available, so
			// we don't send any data.
			crawler.emit("notmodified",queueItem,response);
		}

	// If we should queue a redirect
	} else if (response.statusCode >= 300 && response.statusCode < 400 &&
					response.headers.location) {

		queueItem.fetched = true;
		queueItem.status = "redirected";

		// Parse the redirect URL ready for adding to the queue...
		parsedURL = crawler.processURL(response.headers.location,queueItem);

		// Emit redirect event
		crawler.emit("fetchredirect",queueItem,parsedURL,response);

		// Clean URL, add to queue...
		crawler.queueURL(parsedURL,queueItem);

		crawler._openRequests --;

	// Ignore this request, but record that we had a 404
	} else if (response.statusCode === 404) {
		queueItem.fetched = true;
		queueItem.status = "notfound";

		// Emit 404 event
		crawler.emit("fetch404",queueItem,response);

		crawler._openRequests --;

	// And oh dear. Handle this one as well. (other 400s, 500s, etc)
	} else {
		queueItem.fetched = true;
		queueItem.status = "failed";

		// Emit 5xx / 4xx event
		crawler.emit("fetcherror",queueItem,response);

		crawler._openRequests --;
	}

	return crawler;
};

/*
	Public: The main crawler runloop. Fires at the interval specified in the
	crawler configuration, when the crawl is running. May be manually fired.
	This function initiates fetching of a queue item if there are enough workers
	to do so and there are unfetched items in the queue.

	Examples

		crawler.crawl();

	Returns the crawler object for chaining.

*/
Crawler.prototype.crawl = function() {
	var crawler = this;

	if (crawler._openRequests > crawler.maxConcurrency) return;

	crawler.queue.oldestUnfetchedItem(function(err, queueItem) {

		if (queueItem) {
			crawler.fetchQueueItem(queueItem);

		} else if (	!crawler._openRequests &&
					!crawler._openListeners) {

			crawler.queue.complete(function(err, completeCount) {
				if (err) throw err;

				crawler.queue.getLength(function(err, length) {
					if (err) throw err;

					if (completeCount === length) {
						crawler.emit("complete");
						crawler.stop();
					}
				});
			});
		}
	});

	return crawler;
};

/*
	Public: Stops the crawler, terminating the crawl runloop.

	Examples

		crawler.stop();

	Returns the crawler object for chaining.

*/
Crawler.prototype.stop = function() {
	var crawler = this;
	clearInterval(crawler.crawlIntervalID);
	crawler.running = false;
	return crawler;
};

/*
	Public: Holds the crawler in a 'running' state, preventing the `complete`
	event from firing until the callback this function returns has been executed,
	or a predetermined timeout (as specified by `crawler.listenerTTL`) has
	elapsed.

	Examples

		crawler.on("fetchcomplete",function(queueItem,data) {
			continue = this.wait();
			doSomethingThatTakesAlongTime(function callback() {
				continue();
			});
		});

	Returns callback which will allow the crawler to continue.

*/
Crawler.prototype.wait = function() {
	var crawler = this,
		cleared = false,
		timeout =
			setTimeout(function() {
				if (cleared) return;
				cleared = true;
				crawler._openListeners --;
			}, crawler.listenerTTL);

	crawler._openListeners ++;

	return function() {
		if (cleared) return;
		cleared = true;
		crawler._openListeners --;
		clearTimeout(timeout);
	};
};

/*
	Public: Given a function, this method adds it to an internal list maintained
	by the crawler to be executed against each URL to determine whether it should
	be fetched or not.

	callback -	Function to be called when evaluating a URL. This function is
				passed an object containing the protocol, hostname, port, and path
				of a resource to be fetched. It can determine whether it should
				be requested or not by returning a boolean - false for no, true
				for yes.

	Examples

		crawler.addFetchCondition(function(parsedURL) {
			return (parsedURL.host !== "evildomain.com");
		});

	Returns the ID of the fetch condition - used for removing it from the crawler
	later.

*/
Crawler.prototype.addFetchCondition = function(callback) {
	var crawler = this;
	if (callback instanceof Function) {
		crawler._fetchConditions.push(callback);
		return crawler._fetchConditions.length - 1;
	} else {
		throw new Error("Fetch Condition must be a function.");
	}
};

/*
	Public: Given the ID of an existing fetch condition, this function removes
	it from the crawler's internal list of conditions.

	index - ID of fetch condition to be removed.

	Examples

		crawler.removeFetchCondition(3);

	Returns true if the fetch condition was removed, and throws an error if it
	could not be found.

*/
Crawler.prototype.removeFetchCondition = function(index) {
	var crawler = this;
	if (crawler._fetchConditions[index] &&
		crawler._fetchConditions[index] instanceof Function) {

		return !!crawler._fetchConditions.splice(index,1);
	} else {
		throw new Error("Unable to find indexed Fetch Condition.");
	}
};

/*
	Public: Given a URL it will remove the querstring if it exists.

	url - URL from which to remove the querystring

	Examples

		crawler.removeQuerystring(url);

	Returns URL without querystring if it exists

*/
Crawler.prototype.removeQuerystring = function(url) {
	if (url.indexOf("?") > -1) {
		return url.substr(0,url.indexOf("?"));
	} else {
		return url;
	}
};

module.exports = Crawler;<|MERGE_RESOLUTION|>--- conflicted
+++ resolved
@@ -15,6 +15,8 @@
 	URI				= require("URIjs"),
 	zlib			= require("zlib"),
 	util			= require("util");
+	
+var QUEUE_ITEM_INITIAL_DEPTH = 1;
 
 /*
 	Public: Constructor for the crawler.
@@ -158,16 +160,14 @@
 		/^javascript\:[a-z0-9\$\_\.]+\(['"][^'"\s]+/ig
 	];
 
-<<<<<<< HEAD
 	// Whether to parse inside HTML comments
 	crawler.parseHTMLComments = true;
 
 	// Whether to parse inside script tags
 	crawler.parseScriptTags = true;
-=======
+
 	// Max depth parameter
 	crawler.maxDepth = 0;
->>>>>>> 82dd0141
 
 	// STATE (AND OTHER) VARIABLES NOT TO STUFF WITH
 	var hiddenProps = {
@@ -209,7 +209,6 @@
 	var crawler = this;
 
 	// only if we haven't already got stuff in our queue...
-<<<<<<< HEAD
 	crawler.queue.getLength(function(err, length) {
 		if (err) throw err;
 
@@ -221,25 +220,11 @@
 				crawler.host,
 				crawler.initialPort,
 				crawler.initialPath,
+				QUEUE_ITEM_INITIAL_DEPTH,
 				function(error) {
 					if (error) throw error;
 				});
 		}
-=======
-	if (!crawler.queue.length) {
-
-		// Initialise our queue by pushing the initial request data into it...
-		crawler.queue.add(
-			crawler.initialProtocol,
-			crawler.host,
-			crawler.initialPort,
-			crawler.initialPath,
-			1,							// Initial depth
-			function(error) {
-				if (error) throw error;
-			});
-	}
->>>>>>> 82dd0141
 
 		crawler.crawlIntervalID =
 			setInterval(
