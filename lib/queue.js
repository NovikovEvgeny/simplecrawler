// Simplecrawler - queue module
// Christopher Giffard, 2011
//
// http://www.github.com/cgiffard/node-simplecrawler


var fs = require("fs");

var allowedStatistics = [
	"requestTime",
	"requestLatency",
	"downloadTime",
	"contentLength",
	"actualDataSize"
];

var FetchQueue = function(){
	this.oldestUnfetchedIndex = 0;
	this.completeCache = 0;
	this.scanIndex = {};
};

module.exports = FetchQueue;

FetchQueue.prototype = [];
<<<<<<< HEAD
FetchQueue.prototype.add = function(protocol, domain, port, path, callback) {
=======
FetchQueue.prototype.add = function(protocol,domain,port,path,depth,callback) {
>>>>>>> 82dd0141
	callback = callback && callback instanceof Function ? callback : function(){};
	var self = this;

	// Ensure all variables conform to reasonable defaults
	protocol = protocol === "https" ? "https" : "http";

	if (isNaN(port) || !port) {
		return callback(new Error("Port must be numeric!"));
	}

	var url = protocol + "://" + domain + (port !== 80 ? ":" + port : "") + path;

	this.exists(protocol,domain,port,path,
		function(err,exists) {
			if (err) return callback(err);

			if (!exists) {
				var queueItem = {
					"url": url,
					"protocol": protocol,
					"host": domain,
					"port": port,
					"path": path,
					"depth": depth,
					"fetched": false,
					"status": "queued",
					"stateData": {}
				};

				self.push(queueItem);
				callback(null, queueItem);
			} else {
				var error = new Error("Resource already exists in queue!");
				error.code = "DUP";

				callback(error);
			}
		});
};

// Check if an item already exists in the queue...
FetchQueue.prototype.exists = function(protocol, domain, port, path, callback) {
	callback = callback && callback instanceof Function ? callback : function(){};

	port = (port !== 80 ? ":" + port : "");

	var url =
		(protocol + "://" + domain + port + path)
			.toLowerCase();

	if (!!this.scanIndex[url]) {
		callback(null, 1);
		return 1;
	} else {
		this.scanIndex[url] = true;
		callback(null, 0);
		return 0;
	}
};

// Get last item in queue...
FetchQueue.prototype.last = function(callback) {
	callback = callback && callback instanceof Function ? callback : function(){};
	var item, self = this;
	item = self[self.length-1];
	callback(null, item);
	return item;
};

// Get item from queue
FetchQueue.prototype.get = function(id, callback) {
	callback = callback && callback instanceof Function ? callback : function(){};
	var item, self = this;

	if (!isNaN(id) && self.length > id) {
		item = self[id];
		callback(null, item);
		return item;
	}
};

// Get first unfetched item in the queue (and return its index)
FetchQueue.prototype.oldestUnfetchedItem = function(callback) {
	callback = callback && callback instanceof Function ? callback : function(){};
	var item, self = this;

	for (var itemIndex = self.oldestUnfetchedIndex; itemIndex < self.length; itemIndex ++) {
		if (self[itemIndex].status === "queued") {
			self.oldestUnfetchedIndex = itemIndex;
			item = self[itemIndex];
			callback(null, item);
			return item;
		}
	}

	callback(new Error("No unfetched items remain."));
};

// Gets the maximum total request time, request latency, or download time
FetchQueue.prototype.max = function(statisticName, callback) {
	callback = callback && callback instanceof Function ? callback : function(){};
	var maxStatisticValue = 0, self = this;

	if (allowedStatistics.join().indexOf(statisticName) === -1) {
		// Not a recognised statistic!
		return callback(new Error("Invalid statistic."));
	}

	self.forEach(function(item) {
		if (item.fetched && item.stateData[statisticName] !== null && item.stateData[statisticName] > maxStatisticValue) {
			maxStatisticValue = item.stateData[statisticName];
		}
	});

	callback(null, maxStatisticValue);
	return maxStatisticValue;
};

// Gets the minimum total request time, request latency, or download time
FetchQueue.prototype.min = function(statisticName, callback) {
	callback = callback && callback instanceof Function ? callback : function(){};
	var minimum, minStatisticValue = Infinity, self = this;

	if (allowedStatistics.join().indexOf(statisticName) === -1) {
		// Not a recognised statistic!
		return callback(new Error("Invalid statistic."));
	}

	self.forEach(function(item) {
		if (item.fetched && item.stateData[statisticName] !== null && item.stateData[statisticName] < minStatisticValue) {
			minStatisticValue = item.stateData[statisticName];
		}
	});
	
	minimum = minStatisticValue === Infinity? 0 : minStatisticValue;
	callback(null, minimum);
	return minimum;
};

// Gets the minimum total request time, request latency, or download time
FetchQueue.prototype.avg = function(statisticName, callback) {
	callback = callback && callback instanceof Function ? callback : function(){};
	var average, NumberSum = 0, NumberCount = 0, self = this;

	if (allowedStatistics.join().indexOf(statisticName) === -1) {
		// Not a recognised statistic!
		return callback(new Error("Invalid statistic."));
	}

	self.forEach(function(item) {
		if (item.fetched && item.stateData[statisticName] !== null && !isNaN(item.stateData[statisticName])) {
			NumberSum += item.stateData[statisticName];
			NumberCount ++;
		}
	});
	average = NumberSum / NumberCount;
	callback(null, average);
	return average;
};

// Gets the number of requests which have been completed.
FetchQueue.prototype.complete = function(callback) {
	callback = callback && callback instanceof Function ? callback : function(){};
	var NumberComplete = 0, self = this;

	self.forEach(function(item) {
		if (item.fetched) {
			NumberComplete ++;
		}
	});

	callback(null, NumberComplete);
	return NumberComplete;
};

// Gets the number of queue items with the given status
FetchQueue.prototype.countWithStatus = function(status, callback) {
	callback = callback && callback instanceof Function ? callback : function(){};
	var queueItemsMatched = 0, self = this;

	self.forEach(function(item) {
		if (item.status === status) {
			queueItemsMatched ++;
		}
	});

	callback(null,queueItemsMatched);
	return queueItemsMatched;
};

// Gets the number of queue items with the given status
FetchQueue.prototype.getWithStatus = function(status, callback) {
	callback = callback && callback instanceof Function ? callback : function(){};
	var subqueue = [], self = this;

	self.forEach(function(item,index) {
		if (item.status === status) {
			subqueue.push(item);
			subqueue[subqueue.length-1].queueIndex = index;
		}
	});

	callback(null,subqueue);
	return subqueue;
};

// Gets the number of requests which have failed for some reason
FetchQueue.prototype.errors = function(callback) {
	callback = callback && callback instanceof Function ? callback : function(){};
	var total, failedCount, notFoundCount, self = this;

	failedCount = self.countWithStatus("failed");
	notFoundCount = self.countWithStatus("notfound");
	total = failedCount + notFoundCount;
	callback(null, total);
	return total;
};

// Gets the number of items in the queue
FetchQueue.prototype.getLength = function(callback) {
	return callback(null, this.length);
};

// Writes the queue to disk
FetchQueue.prototype.freeze = function(filename,callback) {
	callback = callback && callback instanceof Function ? callback : function(){};
	var self = this;

	// Re-queue in-progress items before freezing...
	self.forEach(function(item) {
		if (item.fetched !== true) {
			item.status = "queued";
		}
	});

	fs.writeFile(filename,JSON.stringify(self),function(err) {
		callback(err, self);
	});
};

// Reads the queue from disk
FetchQueue.prototype.defrost = function(filename, callback) {
	callback = callback && callback instanceof Function ? callback : function(){};
	var fileData, self = this, defrostedQueue = [];

	fs.readFile(filename,function(err,fileData) {
		if (err) return callback(err);

		if (!fileData.toString("utf8").length) {
			return callback(new Error("Failed to defrost queue from zero-length JSON."));
		}

		try {
			defrostedQueue = JSON.parse(fileData.toString("utf8"));
		} catch(error) {
			return callback(error);
		}

		self.oldestUnfetchedIndex = Infinity;
		self.scanIndex = {};

		for (var index in defrostedQueue) {
			if (defrostedQueue.hasOwnProperty(index) && !isNaN(index)) {
				var queueItem = defrostedQueue[index];
				self.push(queueItem);

				if (queueItem.status !== "downloaded")
					self.oldestUnfetchedIndex = Math.min(
							self.oldestUnfetchedIndex, index);

				self.scanIndex[queueItem.url] = true;
			}
		}

		if (self.oldestUnfetchedIndex === Infinity)
			self.oldestUnfetchedIndex = 0;

		callback(null,self);
	});
};<|MERGE_RESOLUTION|>--- conflicted
+++ resolved
@@ -23,11 +23,15 @@
 module.exports = FetchQueue;
 
 FetchQueue.prototype = [];
-<<<<<<< HEAD
-FetchQueue.prototype.add = function(protocol, domain, port, path, callback) {
-=======
-FetchQueue.prototype.add = function(protocol,domain,port,path,depth,callback) {
->>>>>>> 82dd0141
+FetchQueue.prototype.add = function(protocol, domain, port, path, depth, callback) {
+
+	// For legacy reasons
+	if (depth instanceof Function) {
+		callback = depth;
+		depth = 1;
+	}
+	
+	depth = depth || 1;
 	callback = callback && callback instanceof Function ? callback : function(){};
 	var self = this;
 
