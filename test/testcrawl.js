// Runs a very simple crawl on an HTTP server
// This is more of an integration test than a unit test.

/* eslint-env mocha */

var chai = require("chai"),
<<<<<<< HEAD
    uri = require("urijs");

var Server = require("./lib/testserver.js");
=======
    Crawler = require("../");
>>>>>>> f487afda

chai.should();

var makeCrawler = function (host, path, port) {
    var crawler = new Crawler(host, path, port);
    crawler.interval = 1;
    return crawler;
};

describe("Test Crawl", function() {

    // Create a new crawler to crawl this server
    var localCrawler = makeCrawler("127.0.0.1", "/", 3000),
        linksDiscovered = 0;

    it("should be able to be started", function(done) {

        localCrawler.on("crawlstart", function() {
            localCrawler.running.should.equal(true);
            done();
        });
        localCrawler.on("discoverycomplete", function() {
            linksDiscovered++;
        });

        localCrawler.start();
    });

    it("should emit an error when it gets a faulty cookie", function(done) {

        localCrawler.on("cookieerror", function(queueItem) {
            queueItem.url.should.equal("http://127.0.0.1:3000/stage2");
            done();
        });
    });

    it("should have a queue with at least the initial crawl path", function() {

        localCrawler.queue.length.should.be.greaterThan(0);
    });

    it("should discover all linked resources in the queue", function(done) {

        localCrawler.on("complete", function() {
            linksDiscovered.should.equal(5);
            done();
        });
    });

    it("should obey rules in robots.txt", function(done) {

        var crawler = new Crawler("127.0.0.1", "/", 3000);
        crawler.start();

        crawler.on("fetchdisallowed", function(parsedURL) {
            parsedURL.path.should.equal("/forbidden");
            done();
        });
    });

    it("should be able to disregard rules in robots.txt", function(done) {

        var crawler = new Crawler("127.0.0.1", "/", 3000);
        crawler.respectRobotsTxt = false;
        crawler.start();

        crawler.on("fetchcomplete", function(queueItem) {
            if (queueItem.url === "http://127.0.0.1:3000/forbidden") {
                crawler.stop();
                done();
            }
        });
        crawler.on("complete", function() {
            done(new Error("Didn't visit forbidden URL (even though it should have)"));
        });
    });

    it("should obey robots.txt on different hosts", function(done) {

        var server = new Server({
            "/robots.txt": function(write) {
                write(200, "User-agent: *\nDisallow: /disallowed\n");
            },

            "/disallowed": function(write) {
                write(200, "This is forbidden crawler fruit");
            }
        });
        server.listen(3001);

        var crawler = new Crawler("127.0.0.1", "/to/other/port", 3000);
        crawler.start();

        crawler.on("fetchdisallowed", function(parsedURL) {
            uri({
                protocol: parsedURL.protocol,
                hostname: parsedURL.host,
                port: parsedURL.port,
                path: parsedURL.path
            }).href().should.equal("http://127.0.0.1:3001/disallowed");

            done();
        });
    });

    it("should support async event listeners for manual discovery", function(done) {

        var crawler = makeCrawler("127.0.0.1", "/", 3000);

        // Use a different crawler this time
        crawler.discoverResources = false;
        crawler.queueURL("http://127.0.0.1:3000/async-stage1");
        crawler.start();

        crawler.on("fetchcomplete", function(queueItem, data) {
            var evtDone = this.wait();

            setTimeout(function() {
                linksDiscovered++;

                if (String(data).match(/complete/i)) {
                    return evtDone();
                }

                // Taking advantage of the fact that for these,
                // the sum total of the body data is a URL.
                crawler.queueURL(String(data)).should.equal(true);

                evtDone();
            }, 10);
        });

        crawler.on("complete", function() {
            linksDiscovered.should.equal(8);
            done();
        });
    });

    it("should not throw an error if header Referer is undefined", function(done) {

        var crawler = makeCrawler("127.0.0.1", "/depth/1", 3000);
        crawler.maxDepth = 1;

        crawler.start();

        crawler.on("complete", function() {
            done();
        });
    });

    it("it should remove script tags if parseScriptTags is disabled", function(done) {

        var crawler = makeCrawler("127.0.0.1", "/script", 3000);
        crawler.maxDepth = 1;
        crawler.parseScriptTags = false;

        crawler.start();

        crawler.on("complete", function() {
            crawler.queue.length.should.equal(2);
            done();
        });
    });

    it("it should emit an error when resource is too big", function(done) {

        var crawler = makeCrawler("127.0.0.1", "/big", 3000);
        var visitedUrl = false;

        crawler.start();

        crawler.on("fetchdataerror", function(queueItem) {
            visitedUrl = visitedUrl || queueItem.url === "http://127.0.0.1:3000/big";
        });

        crawler.on("complete", function() {
            done();
        });
    });

    // TODO

    // Test how simple error conditions are handled

});<|MERGE_RESOLUTION|>--- conflicted
+++ resolved
@@ -4,13 +4,10 @@
 /* eslint-env mocha */
 
 var chai = require("chai"),
-<<<<<<< HEAD
     uri = require("urijs");
 
-var Server = require("./lib/testserver.js");
-=======
+var Server = require("./lib/testserver.js"),
     Crawler = require("../");
->>>>>>> f487afda
 
 chai.should();
 
