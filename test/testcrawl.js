// Runs a very simple crawl on an HTTP server
// This is more of an integration test than a unit test.

/* eslint-env mocha */

var chai = require("chai"),
    uri = require("urijs");

var Server = require("./lib/testserver.js"),
    Crawler = require("../");

chai.should();

var makeCrawler = function (url) {
    var crawler = new Crawler(url);
    crawler.interval = 5;
    return crawler;
};

describe("Test Crawl", function() {

<<<<<<< HEAD
    // Create a new crawler to crawl this server
    var localCrawler = makeCrawler("http://127.0.0.1:3000/"),
        linksDiscovered = 0;

=======
>>>>>>> 5bf8e376
    it("should be able to be started", function(done) {
        var crawler = makeCrawler("127.0.0.1", "/", 3000);

        crawler.on("crawlstart", function() {
            crawler.running.should.equal(true);
            done();
        });

        crawler.start();
    });

    it("should emit an error when it gets a faulty cookie", function(done) {
        var crawler = makeCrawler("127.0.0.1", "/", 3000);

        crawler.on("cookieerror", function(queueItem) {
            queueItem.url.should.equal("http://127.0.0.1:3000/stage2");
            done();
        });

        crawler.start();
    });

    it("should parse, store and send cookies properly", function(done) {
<<<<<<< HEAD

        var crawler = makeCrawler("http://localhost:3000/cookie"),
=======
        var crawler = makeCrawler("localhost", "/cookie", 3000),
>>>>>>> 5bf8e376
            i = 0;

        crawler.on("fetchstart", function(queueItem, requestOptions) {
            if (i++) {
                requestOptions.headers.cookie.should.be.an("array");
                requestOptions.headers.cookie.should.have.lengthOf(1);
                requestOptions.headers.cookie[0].should.match(/^thing=stuff/);
                done();
            }
        });

        crawler.start();
    });

    it("should have added the initial item to the queue", function(done) {
        var crawler = makeCrawler("127.0.0.1", "/", 3000);
        crawler.start();

        crawler.queue.getLength(function(error, length) {
            length.should.be.greaterThan(0);
            done();
        });
    });

    it("should discover all available linked resources", function(done) {
        var crawler = makeCrawler("127.0.0.1", "/", 3000),
            linksDiscovered = 0;

        crawler.on("discoverycomplete", function() {
            linksDiscovered++;
        });

        crawler.on("complete", function() {
            linksDiscovered.should.equal(5);
            done();
        });

        crawler.start();
    });

    it("should obey rules in robots.txt", function(done) {
<<<<<<< HEAD

        var crawler = makeCrawler("http://127.0.0.1:3000/");
=======
        var crawler = makeCrawler("127.0.0.1", "/", 3000);
>>>>>>> 5bf8e376
        crawler.start();

        crawler.on("fetchdisallowed", function(parsedURL) {
            parsedURL.path.should.equal("/forbidden");
            done();
        });
    });

    it("should be able to disregard rules in robots.txt", function(done) {
<<<<<<< HEAD

        var crawler = makeCrawler("http://127.0.0.1:3000/");
=======
        var crawler = makeCrawler("127.0.0.1", "/", 3000);
>>>>>>> 5bf8e376
        crawler.respectRobotsTxt = false;
        crawler.start();

        crawler.on("fetchcomplete", function(queueItem) {
            if (queueItem.url === "http://127.0.0.1:3000/forbidden") {
                crawler.stop();
                done();
            }
        });
        crawler.on("complete", function() {
            done(new Error("Didn't visit forbidden URL (even though it should have)"));
        });
    });

    it("should obey robots.txt on different hosts", function(done) {
        var server = new Server({
            "/robots.txt": function(write) {
                write(200, "User-agent: *\nDisallow: /disallowed\n");
            },

            "/disallowed": function(write) {
                write(200, "This is forbidden crawler fruit");
            }
        });
        server.listen(3001);

        var crawler = makeCrawler("http://127.0.0.1:3000/to/other/port");
        crawler.start();

        crawler.on("fetchdisallowed", function(parsedURL) {
            uri({
                protocol: parsedURL.protocol,
                hostname: parsedURL.host,
                port: parsedURL.port,
                path: parsedURL.path
            }).href().should.equal("http://127.0.0.1:3001/disallowed");

            server.close();
            done();
        });
    });

    it("should emit an error when robots.txt redirects to a disallowed domain", function(done) {
        var server = new Server({
            "/robots.txt": function(write, redir) {
                redir("http://example.com/robots.txt");
            }
        });
        server.listen(3002);

        var crawler = makeCrawler("http://127.0.0.1:3002/");
        crawler.start();

        crawler.on("robotstxterror", function(error) {
            error.message.should.contain("redirected to a disallowed domain");
            server.close();
            done();
        });
    });

    it("should support async event listeners for manual discovery", function(done) {
<<<<<<< HEAD

        var crawler = makeCrawler("http://127.0.0.1:3000/");
=======
        var crawler = makeCrawler("127.0.0.1", "/", 3000),
            linksDiscovered = 0;
>>>>>>> 5bf8e376

        // Use a different crawler this time
        crawler.discoverResources = false;
        crawler.queueURL("http://127.0.0.1:3000/async-stage1");
        crawler.start();

        crawler.on("fetchcomplete", function(queueItem, data) {
            var evtDone = this.wait();

            setTimeout(function() {
                linksDiscovered++;

                if (String(data).match(/complete/i)) {
                    return evtDone();
                }

                // Taking advantage of the fact that for these,
                // the sum total of the body data is a URL.
                crawler.queueURL(String(data)).should.equal(true);

                evtDone();
            }, 10);
        });

        crawler.on("complete", function() {
            linksDiscovered.should.equal(3);
            done();
        });
    });

    it("should not throw an error if header Referer is undefined", function(done) {
<<<<<<< HEAD

        var crawler = makeCrawler("http://127.0.0.1:3000/depth/1");
=======
        var crawler = makeCrawler("127.0.0.1", "/depth/1", 3000);
>>>>>>> 5bf8e376
        crawler.maxDepth = 1;

        crawler.start();

        crawler.on("complete", function() {
            done();
        });
    });

    it("it should remove script tags if parseScriptTags is disabled", function(done) {
<<<<<<< HEAD

        var crawler = makeCrawler("http://127.0.0.1:3000/script");
=======
        var crawler = makeCrawler("127.0.0.1", "/script", 3000);
>>>>>>> 5bf8e376
        crawler.maxDepth = 1;
        crawler.parseScriptTags = false;

        crawler.start();

        crawler.on("complete", function() {
            crawler.queue.getLength(function (error, length) {
                length.should.equal(2);
                done();
            });
        });
    });

    it("it should emit an error when resource is too big", function(done) {
<<<<<<< HEAD

        var crawler = makeCrawler("http://127.0.0.1:3000/big");
=======
        var crawler = makeCrawler("127.0.0.1", "/big", 3000);
>>>>>>> 5bf8e376
        var visitedUrl = false;

        crawler.start();

        crawler.on("fetchdataerror", function(queueItem) {
            visitedUrl = visitedUrl || queueItem.url === "http://127.0.0.1:3000/big";
        });

        crawler.on("complete", function() {
            done();
        });
    });

    it("should allow initial redirect to different domain if configured", function(done) {
        var crawler = makeCrawler("http://127.0.0.1:3000/domain-redirect");

        crawler.allowInitialDomainChange = true;

        crawler.on("queueadd", function(queueItem) {
            queueItem.host.should.equal("localhost");
            crawler.stop();
            done();
        });

        crawler.start();
    });

    it("should only allow redirect to different domain for initial request", function(done) {
        var crawler = makeCrawler("http://127.0.0.1:3000/to-domain-redirect"),
            linksDiscovered = 0;

        crawler.on("discoverycomplete", function() {
            linksDiscovered++;
        });

        crawler.on("complete", function() {
            linksDiscovered.should.equal(1);
            done();
        });

        crawler.start();
    });

    it("should disallow initial redirect to different domain by default", function(done) {
        var crawler = makeCrawler("http://127.0.0.1:3000/domain-redirect"),
            linksDiscovered = 0;

        crawler.on("discoverycomplete", function() {
            linksDiscovered++;
        });

        crawler.on("complete", function() {
            linksDiscovered.should.equal(0);
            done();
        });

        crawler.start();
    });

    it("should not increase depth on multiple redirects on the initial request", function(done) {
        var crawler = makeCrawler("http://localhost:3000/domain-redirect2"),
            depth = 1;

        crawler.on("fetchredirect", function(queueItem) {
            if (queueItem.depth > 1) {
                depth = queueItem.depth;
            }
        });

        crawler.on("complete", function() {
            depth.should.equal(1);
            done();
        });

        crawler.start();
    });

    it("should disallow initial redirect to different domain after a 2xx", function(done) {
        var crawler = makeCrawler("http://127.0.0.1:3000/to-domain-redirect"),
            discoComplete = 0;

        crawler.allowInitialDomainChange = true;

        crawler.on("discoverycomplete", function() {
            discoComplete++;
        });

        crawler.on("complete", function() {
            discoComplete.should.equal(1);
            done();
        });

        crawler.start();
    });

    // TODO

    // Test how simple error conditions are handled

});<|MERGE_RESOLUTION|>--- conflicted
+++ resolved
@@ -19,15 +19,8 @@
 
 describe("Test Crawl", function() {
 
-<<<<<<< HEAD
-    // Create a new crawler to crawl this server
-    var localCrawler = makeCrawler("http://127.0.0.1:3000/"),
-        linksDiscovered = 0;
-
-=======
->>>>>>> 5bf8e376
     it("should be able to be started", function(done) {
-        var crawler = makeCrawler("127.0.0.1", "/", 3000);
+        var crawler = makeCrawler("http://127.0.0.1:3000/");
 
         crawler.on("crawlstart", function() {
             crawler.running.should.equal(true);
@@ -38,7 +31,7 @@
     });
 
     it("should emit an error when it gets a faulty cookie", function(done) {
-        var crawler = makeCrawler("127.0.0.1", "/", 3000);
+        var crawler = makeCrawler("http://127.0.0.1:3000/");
 
         crawler.on("cookieerror", function(queueItem) {
             queueItem.url.should.equal("http://127.0.0.1:3000/stage2");
@@ -49,12 +42,7 @@
     });
 
     it("should parse, store and send cookies properly", function(done) {
-<<<<<<< HEAD
-
         var crawler = makeCrawler("http://localhost:3000/cookie"),
-=======
-        var crawler = makeCrawler("localhost", "/cookie", 3000),
->>>>>>> 5bf8e376
             i = 0;
 
         crawler.on("fetchstart", function(queueItem, requestOptions) {
@@ -70,7 +58,7 @@
     });
 
     it("should have added the initial item to the queue", function(done) {
-        var crawler = makeCrawler("127.0.0.1", "/", 3000);
+        var crawler = makeCrawler("http://127.0.0.1:3000/");
         crawler.start();
 
         crawler.queue.getLength(function(error, length) {
@@ -80,7 +68,7 @@
     });
 
     it("should discover all available linked resources", function(done) {
-        var crawler = makeCrawler("127.0.0.1", "/", 3000),
+        var crawler = makeCrawler("http://127.0.0.1:3000/"),
             linksDiscovered = 0;
 
         crawler.on("discoverycomplete", function() {
@@ -96,12 +84,7 @@
     });
 
     it("should obey rules in robots.txt", function(done) {
-<<<<<<< HEAD
-
-        var crawler = makeCrawler("http://127.0.0.1:3000/");
-=======
-        var crawler = makeCrawler("127.0.0.1", "/", 3000);
->>>>>>> 5bf8e376
+        var crawler = makeCrawler("http://127.0.0.1:3000/");
         crawler.start();
 
         crawler.on("fetchdisallowed", function(parsedURL) {
@@ -111,12 +94,7 @@
     });
 
     it("should be able to disregard rules in robots.txt", function(done) {
-<<<<<<< HEAD
-
-        var crawler = makeCrawler("http://127.0.0.1:3000/");
-=======
-        var crawler = makeCrawler("127.0.0.1", "/", 3000);
->>>>>>> 5bf8e376
+        var crawler = makeCrawler("http://127.0.0.1:3000/");
         crawler.respectRobotsTxt = false;
         crawler.start();
 
@@ -178,13 +156,8 @@
     });
 
     it("should support async event listeners for manual discovery", function(done) {
-<<<<<<< HEAD
-
-        var crawler = makeCrawler("http://127.0.0.1:3000/");
-=======
-        var crawler = makeCrawler("127.0.0.1", "/", 3000),
+        var crawler = makeCrawler("http://127.0.0.1:3000/"),
             linksDiscovered = 0;
->>>>>>> 5bf8e376
 
         // Use a different crawler this time
         crawler.discoverResources = false;
@@ -216,12 +189,7 @@
     });
 
     it("should not throw an error if header Referer is undefined", function(done) {
-<<<<<<< HEAD
-
         var crawler = makeCrawler("http://127.0.0.1:3000/depth/1");
-=======
-        var crawler = makeCrawler("127.0.0.1", "/depth/1", 3000);
->>>>>>> 5bf8e376
         crawler.maxDepth = 1;
 
         crawler.start();
@@ -232,12 +200,7 @@
     });
 
     it("it should remove script tags if parseScriptTags is disabled", function(done) {
-<<<<<<< HEAD
-
         var crawler = makeCrawler("http://127.0.0.1:3000/script");
-=======
-        var crawler = makeCrawler("127.0.0.1", "/script", 3000);
->>>>>>> 5bf8e376
         crawler.maxDepth = 1;
         crawler.parseScriptTags = false;
 
@@ -252,13 +215,8 @@
     });
 
     it("it should emit an error when resource is too big", function(done) {
-<<<<<<< HEAD
-
-        var crawler = makeCrawler("http://127.0.0.1:3000/big");
-=======
-        var crawler = makeCrawler("127.0.0.1", "/big", 3000);
->>>>>>> 5bf8e376
-        var visitedUrl = false;
+        var crawler = makeCrawler("http://127.0.0.1:3000/big"),
+            visitedUrl = false;
 
         crawler.start();
 
