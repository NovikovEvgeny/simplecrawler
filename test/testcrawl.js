--- conflicted
+++ resolved
@@ -16,16 +16,12 @@
 	var linksDiscovered = 0;
 
 	it("should be able to be started",function(done) {
-
-<<<<<<< HEAD
+		
 		localCrawler.on("crawlstart",function() { done() });
-=======
-		localCrawler.on("crawlstart",done);
 		localCrawler.on("discoverycomplete",function() {
 			linksDiscovered ++;
 		});
->>>>>>> 6a8feba8
-
+		
 		localCrawler.start();
 		localCrawler.running.should.be.truthy;
 	});
@@ -36,16 +32,9 @@
 	});
 
 	it("should discover all linked resources in the queue",function(done) {
-<<<<<<< HEAD
-		
-		localCrawler.on("fetchcomplete",function() {
-			linksDiscovered ++;
-		});
-=======
->>>>>>> 6a8feba8
 
 		localCrawler.on("complete",function() {
-			linksDiscovered.should.equal(6);
+			linksDiscovered.should.equal(5);
 			done();
 		});
 	});
@@ -58,24 +47,22 @@
 		asyncCrawler.start();
 		
 		asyncCrawler.on("fetchcomplete",function(queueItem,data,res,evtDone) {
-			console.log("fetch complete");
 			setTimeout(function(){
 				linksDiscovered ++;
-				console.log("timeout function loaded");
+				
 				if (String(data).match(/complete/i))
 					return evtDone();
-					
+				
 				// Taking advantage of the fact that for these, the sum total
 				// of the body data is a URL.
-				asyncCrawler.queueURL(String(data));
+				asyncCrawler.queueURL(String(data)).should.be.true;
 				
-				// evtDone();
-				
+				evtDone();
 			},250);
 		});
 	
 		asyncCrawler.on("complete",function() {
-			linksDiscovered.should.equal(9);
+			linksDiscovered.should.equal(8);
 			done();
 		});
 	});
