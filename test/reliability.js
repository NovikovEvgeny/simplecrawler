--- conflicted
+++ resolved
@@ -17,13 +17,7 @@
 // Runs a very simple crawl on an HTTP server
 describe("Crawler reliability", function() {
     it("should be able to handle a timeout", function(done) {
-<<<<<<< HEAD
-        this.slow("1s");
-
-        var localCrawler = makeCrawler("http://127.0.0.1:3000/timeout");
-=======
         var localCrawler = new Crawler("http://127.0.0.1:3000/timeout");
->>>>>>> 2144cc0b
         localCrawler.timeout = 200;
 
         localCrawler.on("fetchtimeout", function(queueItem) {
