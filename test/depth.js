/* eslint-env mocha */

var chai = require("chai"),
    Crawler = require("../");

var routes = require("./lib/routes.js"),
    Server = require("./lib/testserver.js");

var server = new Server(routes);
server.listen(3000);

chai.should();

function depthTest(maxDepth, linksToDiscover) {
    var testName = "should discover " + linksToDiscover + " resources with maxDepth " + maxDepth;

    it(testName, function(done) {
        var crawler = new Crawler("http://127.0.0.1:3000/depth/1"),
            linksDiscovered = 0;

        crawler.interval = 5;
        crawler.maxDepth = maxDepth;

        crawler.on("fetchcomplete", function() {
            linksDiscovered++;
        });

        crawler.on("complete", function() {
            linksDiscovered.should.equal(linksToDiscover);
            done();
        });

        crawler.start();
    });
<<<<<<< HEAD
}

describe("Crawler max depth", function() {
    var maxDepthToResourceCount = {
        0: 11, // maxDepth=0 (no max depth) should return 11 resources
        1: 1,  // maxDepth=1
        2: 3,  // maxDepth=2
        3: 6   // maxDepth=3
=======
};

describe("Crawler max depth with resource override (old default behaviour)", function() {
    this.slow("300ms");

    // depth: linksToDiscover
    var linksToDiscover = {
        0: 11, // links for depth 0
        1: 6,  // links for depth 1
        2: 7,  // links for depth 2
        3: 11  // links for depth 3
    };

    for (var depth in linksToDiscover) {
        if (linksToDiscover.hasOwnProperty(depth)) {
            depthTest(depth, linksToDiscover[depth], true);
        }
    }

});

describe("Crawler max depth without fetching resources (new default behaviour)", function() {
    this.slow("300ms");

    // depth: linksToDiscover
    var linksToDiscover = {
        0: 11, // links for depth 0
        1: 1,  // links for depth 1
        2: 3,  // links for depth 2
        3: 6   // links for depth 3
>>>>>>> 26b7c67b
    };

    for (var maxDepth in maxDepthToResourceCount) {
        if (maxDepthToResourceCount.hasOwnProperty(maxDepth)) {
            // Since `maxDepth` is an object key here, it'll be a string, which
            // is why we want to explicitly cast it to a number
            depthTest(Number(maxDepth), maxDepthToResourceCount[maxDepth]);
        }
    }
});<|MERGE_RESOLUTION|>--- conflicted
+++ resolved
@@ -32,47 +32,16 @@
 
         crawler.start();
     });
-<<<<<<< HEAD
 }
 
 describe("Crawler max depth", function() {
+    this.slow("300ms");
+
     var maxDepthToResourceCount = {
         0: 11, // maxDepth=0 (no max depth) should return 11 resources
         1: 1,  // maxDepth=1
         2: 3,  // maxDepth=2
         3: 6   // maxDepth=3
-=======
-};
-
-describe("Crawler max depth with resource override (old default behaviour)", function() {
-    this.slow("300ms");
-
-    // depth: linksToDiscover
-    var linksToDiscover = {
-        0: 11, // links for depth 0
-        1: 6,  // links for depth 1
-        2: 7,  // links for depth 2
-        3: 11  // links for depth 3
-    };
-
-    for (var depth in linksToDiscover) {
-        if (linksToDiscover.hasOwnProperty(depth)) {
-            depthTest(depth, linksToDiscover[depth], true);
-        }
-    }
-
-});
-
-describe("Crawler max depth without fetching resources (new default behaviour)", function() {
-    this.slow("300ms");
-
-    // depth: linksToDiscover
-    var linksToDiscover = {
-        0: 11, // links for depth 0
-        1: 1,  // links for depth 1
-        2: 3,  // links for depth 2
-        3: 6   // links for depth 3
->>>>>>> 26b7c67b
     };
 
     for (var maxDepth in maxDepthToResourceCount) {
