// Runs a very simple crawl on an HTTP server with different depth

/* eslint-env mocha */

var chai = require("chai"),
    Crawler = require("../");

var routes = require("./lib/routes.js"),
    Server = require("./lib/testserver.js");

var server = new Server(routes);
server.listen(3000);

chai.should();

// Test the number of links discovered for the given "depth" and compare it to "linksToDiscover"
var depthTest = function(depth, linksToDiscover, behaviour) {

    depth = parseInt(depth, 10); // Force depth to be a number
    var crawler,
        linksDiscovered;

    describe("depth " + depth, function() {
        before(function() {
            // Create a new crawler to crawl our local test server
            crawler = new Crawler("127.0.0.1", "/depth/1", 3000);

            // Speed up tests. No point waiting for every request when we're
            // running our own server.
            crawler.interval = 1;
<<<<<<< HEAD
            crawler.fetchWhitelistedMimeTypesBelowMaxDepth = !!behaviour;
=======
            crawler.fetchWhitelistedMimeTypesBelowMaxDepth = Boolean(behaviour);

            // Define max depth for this crawl
            crawler.maxDepth = depth;
>>>>>>> 1601e73f
            crawler.maxDepth = depth;

            linksDiscovered = 0;

            crawler.on("fetchcomplete", function() {
                linksDiscovered++;
            });

            crawler.start();
        });

        after(function() {
            // Clean listeners and crawler
            crawler.removeAllListeners("discoverycomplete");
            crawler.removeAllListeners("complete");
            crawler = null;
        });

        it("should discover " + linksToDiscover + " linked resources", function(done) {
            crawler.on("complete", function() {
                linksDiscovered.should.equal(linksToDiscover);
                done();
            });
        });
    });
};

describe("Crawler max depth with resource override (old default behaviour)", function() {

    // depth: linksToDiscover
    var linksToDiscover = {
        0: 11, // links for depth 0
        1: 6,  // links for depth 1
        2: 7,  // links for depth 2
        3: 11  // links for depth 3
    };

    for (var depth in linksToDiscover) {
        if (linksToDiscover.hasOwnProperty(depth)) {
            depthTest(depth, linksToDiscover[depth], true);
        }
    }

});

describe("Crawler max depth without fetching resources (new default behaviour)", function() {
    // depth: linksToDiscover
    var linksToDiscover = {
        0: 11, // links for depth 0
        1: 1,  // links for depth 1
        2: 3,  // links for depth 2
        3: 6   // links for depth 3
    };

    for (var depth in linksToDiscover) {
        if (linksToDiscover.hasOwnProperty(depth)) {
            depthTest(depth, linksToDiscover[depth], false);
        }
    }
});<|MERGE_RESOLUTION|>--- conflicted
+++ resolved
@@ -28,14 +28,7 @@
             // Speed up tests. No point waiting for every request when we're
             // running our own server.
             crawler.interval = 1;
-<<<<<<< HEAD
-            crawler.fetchWhitelistedMimeTypesBelowMaxDepth = !!behaviour;
-=======
             crawler.fetchWhitelistedMimeTypesBelowMaxDepth = Boolean(behaviour);
-
-            // Define max depth for this crawl
-            crawler.maxDepth = depth;
->>>>>>> 1601e73f
             crawler.maxDepth = depth;
 
             linksDiscovered = 0;
