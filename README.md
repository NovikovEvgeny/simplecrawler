--- conflicted
+++ resolved
@@ -422,89 +422,7 @@
 
 ## Configuration
 
-<<<<<<< HEAD
 simplecrawler is highly configurable and there's a long list of settings you can change to adapt it to your specific needs.
-=======
-simplecrawler is highly configurable and there's a long list of settings you can
-change to adapt it to your specific needs.
-
-* `crawler.host` -
-    The domain to scan. By default, simplecrawler will restrict all requests to
-    this domain.
-* `crawler.interval=250` -
-    The interval with which the crawler will spool up new requests (one per
-    tick).
-* `crawler.maxConcurrency=5` -
-    The maximum number of requests the crawler will run simultaneously. Defaults
-    to 5 - the default number of http agents node will run.
-* `crawler.timeout=300000` -
-    The maximum time in milliseconds the crawler will wait for headers before
-    aborting the request.
-* `crawler.listenerTTL=10000` -
-    The maximum time in milliseconds the crawler will wait for async listeners.
-* `crawler.userAgent="Node/simplecrawler <version> (https://github.com/simplecrawler/simplecrawler)"` -
-    The user agent the crawler will report.
-* `crawler.decompressResponses=true` -
-    Response bodies that are compressed will be automatically decompressed
-    before they're emitted in the `fetchcomplete` event. Even if this is falsy,
-    compressed responses will be decompressed before they're passed to the
-    `discoverResources` method.
-* `crawler.decodeResponses=false` -
-    Response bodies will be intelligently character converted to standard
-    JavaScript strings using the
-    [iconv-lite](https://www.npmjs.com/package/iconv-lite) module. The character
-    encoding is interpreted from the Content-Type header firstly, and secondly
-    from any `<meta charset="xxx" />` tags.
-* `crawler.respectRobotsTxt=true` -
-    Controls whether the crawler should respect rules in robots.txt (if such a
-    file is present). The
-    [robots-parser](https://www.npmjs.com/package/robots-parser) module is used
-    to do the actual parsing. This property will also make the default
-    `crawler.discoverResources` method respect
-    `<meta name="robots" value="nofollow">` tags - meaning that no resources
-    will be extracted from pages that include such a tag. **Please note** that
-    this attribute also controls whether to queue sitemap directives found in
-    robots.txt.
-* `crawler.queue` -
-    The queue in use by the crawler (Must implement the `FetchQueue` interface)
-* `crawler.allowInitialDomainChange=false` -
-    If the response for the initial URL is a redirect to another domain (e.g.
-    from github.net to github.com), update `crawler.host` to continue the
-    crawling on that domain.
-* `crawler.filterByDomain=true` -
-    Specifies whether the crawler will restrict queued requests to a given
-    domain/domains.
-* `crawler.scanSubdomains=false` -
-    Enables scanning subdomains (other than www) as well as the specified
-    domain.
-* `crawler.ignoreWWWDomain=true` -
-    Treats the `www` domain the same as the originally specified domain.
-* `crawler.stripWWWDomain=false` -
-    Or go even further and strip WWW subdomain from requests altogether!
-* `crawler.stripQuerystring=false` -
-    Specify to strip querystring parameters from URL's.
-* `crawler.sortQueryParameters=false` -
-    Specify to sort the querystring parameters before queueing URL's. This is
-    to canonicalize URLs so that foo?a=1&b=2 is considered same as foo?b=2&a=1.
-* `crawler.discoverResources` -
-    simplecrawler's default resource discovery function -
-    which, given a buffer containing a resource, returns an array of URLs.
-    For more details about link discovery, see [Link Discovery](#link-discovery)
-* `crawler.discoverRegex` -
-    Array of regular expressions and functions that simplecrawler uses to
-    discover resources. Functions in this array are expected to return an array.
-    *Only applicable if the default `discoverResources` function is used.*
-* `crawler.parseHTMLComments=true` -
-    Whether to scan for URL's inside HTML comments. *Only applicable if the
-    default `discoverResources` function is used.*
-* `crawler.parseScriptTags=true` -
-    Whether to scan for URL's inside script tags. *Only applicable if the
-    default `discoverResources` function is used.*
-* `crawler.cache` -
-    Specify a cache architecture to use when crawling. Must implement
-    `SimpleCache` interface. You can save the site to disk using the built in
-    file system cache like this:
->>>>>>> 10fa91ec
 
 <a name="Crawler+initialURL"></a>
 
@@ -545,7 +463,7 @@
 #### crawler.userAgent : <code>String</code>
 Crawler's user agent string
 
-**Default**: <code>&quot;Node/simplecrawler &lt;version&gt; (https://github.com/cgiffard/node-simplecrawler)&quot;</code>  
+**Default**: <code>&quot;Node/simplecrawler &lt;version&gt; (https://github.com/simplecrawler/simplecrawler)&quot;</code>  
 <a name="Crawler+queue"></a>
 
 #### crawler.queue : [<code>FetchQueue</code>](#FetchQueue)
@@ -1263,24 +1181,11 @@
 
 ## Contributing
 
-<<<<<<< HEAD
-Please see the [contributor guidelines](https://github.com/cgiffard/node-simplecrawler/blob/master/CONTRIBUTING.md) before submitting a pull request to ensure that your contribution is able to be accepted quickly and easily!
+Please see the [contributor guidelines](https://github.com/simplecrawler/simplecrawler/blob/master/CONTRIBUTING.md) before submitting a pull request to ensure that your contribution is able to be accepted quickly and easily!
 
 ## Contributors
 
-simplecrawler has benefited from the kind efforts of dozens of contributors, to whom we are incredibly grateful. We originally listed their individual contributions but it became pretty unwieldy - the [full list can be found here.](https://github.com/cgiffard/node-simplecrawler/graphs/contributors)
-=======
-Please see the [contributor guidelines](https://github.com/simplecrawler/simplecrawler/blob/master/CONTRIBUTING.md)
-before submitting a pull request to ensure that your contribution is able to be
-accepted quickly and easily!
-
-## Contributors
-
-simplecrawler has benefited from the kind efforts of dozens of contributors, to
-whom we are incredibly grateful. We originally listed their individual
-contributions but it became pretty unwieldy - the
-[full list can be found here.](https://github.com/simplecrawler/simplecrawler/graphs/contributors)
->>>>>>> 10fa91ec
+simplecrawler has benefited from the kind efforts of dozens of contributors, to whom we are incredibly grateful. We originally listed their individual contributions but it became pretty unwieldy - the [full list can be found here.](https://github.com/simplecrawler/simplecrawler/graphs/contributors)
 
 ## License
 
