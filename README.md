--- conflicted
+++ resolved
@@ -598,12 +598,8 @@
 
 Then there's some even simpler convenience functions:
 
-<<<<<<< HEAD
-* `crawler.queue.getCompletedCount` - provides the number of queue items which have been
-=======
-* `crawler.queue.complete` - provides the number of queue items which have been
->>>>>>> 9131f384
-  completed (marked as fetched).
+* `crawler.queue.getCompletedCount` - provides the number of queue items which
+  have been completed (marked as fetched).
 * `crawler.queue.errors` - provides the number of requests which have failed
   (404s and other 400/500 errors, as well as client errors).
 
